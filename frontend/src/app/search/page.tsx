--- conflicted
+++ resolved
@@ -135,11 +135,7 @@
               </h2>
             </div>
             <p className="text-gray-600 text-base sm:text-lg mt-2">
-<<<<<<< HEAD
-              Deploy Claude Code's AI Search to discover funding opportunities tailored to your specific needs. Be specific about focus areas, funding amounts, and deadlines for best results.
-=======
               Deploy an agent to discover funding opportunities tailored to your specific needs. Be specific about focus areas, funding amounts, and deadlines for best results.
->>>>>>> ed79b55a
             </p>
           </div>
         </div>
@@ -175,11 +171,7 @@
                     <circle className="opacity-25" cx="12" cy="12" r="10" stroke="currentColor" strokeWidth="4"></circle>
                     <path className="opacity-75" fill="currentColor" d="M4 12a8 8 0 018-8V0C5.373 0 0 5.373 0 12h4zm2 5.291A7.962 7.962 0 014 12H0c0 3.042 1.135 5.824 3 7.938l3-2.647z"></path>
                   </svg>
-<<<<<<< HEAD
-                  AI Search Running...
-=======
                   Agent Searching...
->>>>>>> ed79b55a
                 </>
               ) : (
                 <>
@@ -202,11 +194,7 @@
                   </svg>
                 </div>
                 <span className="text-perscholas-secondary font-semibold">
-<<<<<<< HEAD
-                  AI Search executing search strategy...
-=======
                   Agent executing search strategy...
->>>>>>> ed79b55a
                 </span>
               </div>
               <div className="space-y-2 text-sm text-gray-700 ml-8">
@@ -388,11 +376,7 @@
               Ready to Discover Opportunities
             </h3>
             <p className="text-gray-600 text-lg mb-8">
-<<<<<<< HEAD
-              Enter your search criteria above to deploy AI Search and discover funding opportunities tailored to your organization.
-=======
               Enter your search criteria above to deploy the AI agent and discover funding opportunities tailored to Per Scholas.
->>>>>>> ed79b55a
             </p>
             <a
               href="/opportunities"
