"""
Scheduled Grant Scraping Service
Runs periodic jobs to pull grants from multiple data sources
"""

from apscheduler.schedulers.asyncio import AsyncIOScheduler
from apscheduler.triggers.interval import IntervalTrigger
from apscheduler.triggers.cron import CronTrigger
from datetime import datetime, timedelta
from typing import List, Dict, Any
import asyncio
import logging
from supabase import Client

# Import scrapers
from scrapers.grants_gov_scraper import GrantsGovScraper
from scrapers.state_scrapers import CaliforniaGrantsScraper, NewYorkGrantsScraper
from scrapers.federal_scrapers import SAMGovScraper, USASpendingScraper, DOLWorkforceScraper
from scrapers.gmail_scraper import GmailInboxScraper

# Import centralized keyword configuration
from search_keywords import get_keywords_for_source, get_high_priority_keywords

logging.basicConfig(level=logging.INFO)
logger = logging.getLogger(__name__)


class SchedulerService:
    """Manages scheduled scraping jobs for grant data sources"""

    def __init__(self, supabase_client: Client):
        self.scheduler = AsyncIOScheduler()
        self.supabase = supabase_client
        self.scrapers = self._initialize_scrapers()
        self.job_history = []

        # Initialize semantic service for enhanced match scoring
        try:
            from semantic_service import SemanticService
            self.semantic_service = SemanticService()
            logger.info("Semantic service initialized for enhanced match scoring")
        except Exception as e:
            logger.warning(f"Could not initialize semantic service: {e}")
            self.semantic_service = None

    def _initialize_scrapers(self):
        """Initialize all data source scrapers"""
        scrapers = {
            'grants_gov': GrantsGovScraper(supabase_client=self.supabase),
            'california': CaliforniaGrantsScraper(),
            'new_york': NewYorkGrantsScraper(),
            'sam_gov': SAMGovScraper(),
            'usa_spending': USASpendingScraper(),
            'dol_workforce': DOLWorkforceScraper()
        }

        # Initialize Gmail scraper if token exists
        try:
            scrapers['gmail_inbox'] = GmailInboxScraper()
            logger.info("Gmail inbox scraper initialized successfully")
        except FileNotFoundError:
            logger.warning("Gmail token not found - skipping Gmail inbox scraper")
        except Exception as e:
            logger.error(f"Failed to initialize Gmail scraper: {e}")

        return scrapers

    def start(self):
        """Start the scheduler with all configured jobs"""
        logger.info("Starting scheduler service...")

        # Federal grants - run daily at 1 AM
        self.scheduler.add_job(
            self._scrape_grants_gov,
            trigger=CronTrigger(hour=1, minute=0),
            id='grants_gov_job',
            name='Scrape Grants.gov',
            replace_existing=True
        )

        # SAM.gov opportunities - run daily at 1:30 AM
        self.scheduler.add_job(
            self._scrape_sam_gov,
            trigger=CronTrigger(hour=1, minute=30),
            id='sam_gov_job',
            name='Scrape SAM.gov',
            replace_existing=True
        )

        # DOL workforce development - run daily at 2:30 AM
        self.scheduler.add_job(
            self._scrape_dol_workforce,
            trigger=CronTrigger(hour=2, minute=30),
            id='dol_workforce_job',
            name='Scrape DOL Workforce Development',
            max_instances=1
        )

        # USASpending.gov - run daily at 2:45 AM
        self.scheduler.add_job(
            self._scrape_usa_spending,
            trigger=CronTrigger(hour=2, minute=45),
            id='usa_spending_job',
            name='Scrape USASpending.gov',
            max_instances=1
        )

        # State grants - run daily at 3 AM
        self.scheduler.add_job(
            self._scrape_state_grants,
            trigger=CronTrigger(hour=3, minute=0),
            id='state_grants_job',
            name='Scrape State Grants',
            replace_existing=True
        )

        # City/county grants - run daily at 3:30 AM
        self.scheduler.add_job(
            self._scrape_local_grants,
            trigger=CronTrigger(hour=3, minute=30),
            id='local_grants_job',
            name='Scrape Local Grants',
            replace_existing=True
        )

        # Gmail inbox - run every 15 minutes (if available)
        if 'gmail_inbox' in self.scrapers:
            self.scheduler.add_job(
                self._scrape_gmail_inbox,
                trigger=IntervalTrigger(minutes=15),
                id='gmail_inbox_job',
                name='Scrape Gmail Inbox',
                replace_existing=True
            )
            logger.info("Gmail inbox scraping job scheduled (every 15 minutes)")

        # Cleanup old grants - run weekly on Sunday at 4 AM
        self.scheduler.add_job(
            self._cleanup_expired_grants,
            trigger=CronTrigger(day_of_week='sun', hour=4, minute=0),
            id='cleanup_job',
            name='Cleanup Expired Grants',
            replace_existing=True
        )

        self.scheduler.start()
        logger.info("Scheduler started successfully")

        # Run initial scrape immediately on startup
        asyncio.create_task(self._run_initial_scrape())

    async def _run_initial_scrape(self):
        """Run initial scrape on startup"""
        logger.info("Running initial scrape...")
        await asyncio.sleep(5)  # Wait for system to fully initialize
        await self._scrape_grants_gov()

        # Also scrape Gmail if available
        if 'gmail_inbox' in self.scrapers:
            await self._scrape_gmail_inbox()

        logger.info("Initial scrape completed")

    async def _scrape_grants_gov(self):
        """Scrape federal grants from Grants.gov using centralized keywords"""
        job_id = self._create_job_record('grants_gov', 'running')

        try:
            logger.info("Starting Grants.gov multi-keyword scrape...")
            scraper = self.scrapers['grants_gov']

            # Get keywords from centralized configuration
            keywords = get_keywords_for_source('grants_gov')
            logger.info(f"Using {len(keywords)} keywords for Grants.gov search: {keywords}")

            all_grants = []
            for keyword in keywords:
                try:
                    logger.info(f"Searching Grants.gov with keyword: '{keyword}'")
                    grants = await scraper.scrape(keyword, limit=5)
                    all_grants.extend(grants)
                    logger.info(f"Found {len(grants)} opportunities for keyword '{keyword}'")
                except Exception as e:
                    logger.warning(f"Failed to scrape Grants.gov with keyword '{keyword}': {e}")
                    continue

            # Deduplicate by opportunity ID
            unique_grants = self._deduplicate_grants(all_grants, 'id')

            # Store in database
            saved_count = await self._store_grants(unique_grants, 'grants_gov')

            logger.info(f"Grants.gov multi-keyword scrape completed: {saved_count} unique grants saved from {len(all_grants)} total opportunities")
            self._update_job_record(job_id, 'completed', saved_count)

        except Exception as e:
            logger.error(f"Grants.gov scrape failed: {e}")
            self._update_job_record(job_id, 'failed', 0, str(e))

    async def _scrape_sam_gov(self):
        """Scrape procurement opportunities from SAM.gov using multi-keyword search"""
        job_id = self._create_job_record('sam_gov', 'running')

        try:
            logger.info("Starting SAM.gov multi-keyword scrape...")
            scraper = self.scrapers['sam_gov']
            
            # Get keywords for SAM.gov
            keywords = get_keywords_for_source('sam_gov')
            logger.info(f"Using {len(keywords)} keywords for SAM.gov search: {keywords}")
            
            all_grants = []
            
            # Search with each keyword to maximize opportunity discovery
            for keyword in keywords:
                try:
                    logger.info(f"Searching SAM.gov with keyword: '{keyword}'")
                    keyword_grants = await scraper.scrape_with_keyword(keyword, limit=10)
                    all_grants.extend(keyword_grants)
                    logger.info(f"Found {len(keyword_grants)} opportunities for keyword '{keyword}'")
                except Exception as e:
                    logger.warning(f"Failed to scrape SAM.gov with keyword '{keyword}': {e}")
                    continue
            
            # Remove duplicates based on opportunity ID
            unique_grants = {}
            for grant in all_grants:
                if grant.get('opportunity_id'):
                    unique_grants[grant['opportunity_id']] = grant
                elif grant.get('id'):
                    unique_grants[grant['id']] = grant
            
            final_grants = list(unique_grants.values())
            saved_count = await self._store_grants(final_grants, 'sam_gov')

            logger.info(f"SAM.gov multi-keyword scrape completed: {saved_count} unique grants saved from {len(all_grants)} total opportunities")
            self._update_job_record(job_id, 'completed', saved_count)

        except Exception as e:
            logger.error(f"SAM.gov scrape failed: {e}")
            self._update_job_record(job_id, 'failed', 0, str(e))

    async def _scrape_dol_workforce(self):
        """Scrape workforce development opportunities from DOL using multi-keyword search"""
        job_id = self._create_job_record('dol_workforce', 'running')

        try:
            logger.info("Starting DOL Workforce Development multi-keyword scrape...")
            scraper = self.scrapers['dol_workforce']
            
            # Get keywords for DOL
            keywords = get_keywords_for_source('dol')
            logger.info(f"Using {len(keywords)} keywords for DOL search: {keywords}")
            
            all_grants = []
            
            # Search with each keyword to maximize opportunity discovery
            for keyword in keywords:
                try:
                    logger.info(f"Searching DOL with keyword: '{keyword}'")
                    keyword_grants = await scraper.scrape_with_keyword(keyword, limit=10)
                    all_grants.extend(keyword_grants)
                    logger.info(f"Found {len(keyword_grants)} opportunities for keyword '{keyword}'")
                except Exception as e:
                    logger.warning(f"Failed to scrape DOL with keyword '{keyword}': {e}")
                    continue
            
            # Remove duplicates based on opportunity ID
            unique_grants = {}
            for grant in all_grants:
                if grant.get('opportunity_id'):
                    unique_grants[grant['opportunity_id']] = grant
                elif grant.get('id'):
                    unique_grants[grant['id']] = grant
            
            final_grants = list(unique_grants.values())
            saved_count = await self._store_grants(final_grants, 'dol_workforce')

            logger.info(f"DOL Workforce Development multi-keyword scrape completed: {saved_count} unique grants saved from {len(all_grants)} total opportunities")
            self._update_job_record(job_id, 'completed', saved_count)

        except Exception as e:
            logger.error(f"DOL Workforce Development scrape failed: {e}")
            self._update_job_record(job_id, 'failed', 0, str(e))

    async def _scrape_usa_spending(self):
        """Scrape federal spending opportunities from USASpending.gov using multi-keyword search"""
        job_id = self._create_job_record('usa_spending', 'running')

        try:
            logger.info("Starting USASpending.gov multi-keyword scrape...")
            scraper = self.scrapers['usa_spending']
            
            # Get federal keywords for USASpending (historical federal awards)
            keywords = get_keywords_for_source('federal')  # Use federal keywords for federal spending data
            logger.info(f"Using {len(keywords)} keywords for USASpending search: {keywords}")
            
            all_grants = []
            
            # Search with each keyword to maximize opportunity discovery
            for keyword in keywords[:5]:  # Limit to 5 keywords to manage server load
                try:
                    logger.info(f"Searching USASpending with keyword: '{keyword}'")
                    keyword_grants = await scraper.scrape_with_keyword(keyword, limit=8)
                    all_grants.extend(keyword_grants)
                    logger.info(f"Found {len(keyword_grants)} opportunities for keyword '{keyword}'")
                except Exception as e:
                    logger.warning(f"Failed to scrape USASpending with keyword '{keyword}': {e}")
                    continue
            
            # Remove duplicates based on opportunity ID
            unique_grants = {}
            for grant in all_grants:
                if grant.get('opportunity_id'):
                    unique_grants[grant['opportunity_id']] = grant
                elif grant.get('id'):
                    unique_grants[grant['id']] = grant
            
            final_grants = list(unique_grants.values())
            saved_count = await self._store_grants(final_grants, 'usa_spending')

            logger.info(f"USASpending.gov multi-keyword scrape completed: {saved_count} unique grants saved from {len(all_grants)} total opportunities")
            self._update_job_record(job_id, 'completed', saved_count)

        except Exception as e:
            logger.error(f"USASpending scrape failed: {e}")
            self._update_job_record(job_id, 'failed', 0, str(e))

    async def _scrape_state_grants(self):
        """Scrape state-level grant databases"""
        job_id = self._create_job_record('state_grants', 'running')

        try:
            logger.info("Starting state grants scrape...")
            all_grants = []

            # California
            ca_scraper = self.scrapers['california']
            ca_grants = await ca_scraper.scrape(limit=10)
            all_grants.extend(ca_grants)

            # New York
            ny_scraper = self.scrapers['new_york']
            ny_grants = await ny_scraper.scrape(limit=10)
            all_grants.extend(ny_grants)

            saved_count = await self._store_grants(all_grants, 'state')

            logger.info(f"State grants scrape completed: {saved_count} grants saved")
            self._update_job_record(job_id, 'completed', saved_count)

        except Exception as e:
            logger.error(f"State grants scrape failed: {e}")
            self._update_job_record(job_id, 'failed', 0, str(e))

    async def _scrape_local_grants(self):
        """Scrape city and county grant opportunities"""
        job_id = self._create_job_record('local_grants', 'running')

        try:
            logger.info("Starting local grants scrape...")
            # TODO: Implement city/county scrapers
            # For now, return empty
            grants = []

            saved_count = await self._store_grants(grants, 'local')

            logger.info(f"Local grants scrape completed: {saved_count} grants saved")
            self._update_job_record(job_id, 'completed', saved_count)

        except Exception as e:
            logger.error(f"Local grants scrape failed: {e}")
            self._update_job_record(job_id, 'failed', 0, str(e))

    async def _scrape_gmail_inbox(self):
        """Scrape grant opportunities from Gmail inbox"""
        job_id = self._create_job_record('gmail_inbox', 'running')

        try:
            logger.info("Starting Gmail inbox scrape...")
            scraper = self.scrapers.get('gmail_inbox')

            if not scraper:
                logger.warning("Gmail scraper not available")
                self._update_job_record(job_id, 'skipped', 0, 'Scraper not initialized')
                return

            # Scrape unread emails (limit to 50 per run to avoid rate limits)
            raw_grants = await scraper.scrape(max_results=50)

            # Deduplicate by email_id
            grants = self._deduplicate_grants(raw_grants, 'email_id')

            # Store grants with proper format
            saved_count = await self._store_gmail_grants(grants)

            logger.info(f"Gmail inbox scrape completed: {saved_count} grants saved from {len(raw_grants)} emails")
            self._update_job_record(job_id, 'completed', saved_count)

        except Exception as e:
            logger.error(f"Gmail inbox scrape failed: {e}")
            self._update_job_record(job_id, 'failed', 0, str(e))

    async def _cleanup_expired_grants(self):
        """Remove grants with past deadlines"""
        try:
            logger.info("Starting cleanup of expired grants...")

            # Delete grants with deadlines in the past
            cutoff_date = datetime.now().strftime('%Y-%m-%d')

            result = self.supabase.table("scraped_grants")\
                .delete()\
                .lt("deadline", cutoff_date)\
                .execute()

            logger.info(f"Cleanup completed: removed expired grants")

        except Exception as e:
            logger.error(f"Cleanup failed: {e}")

    async def _store_grants(self, grants: List[Dict[str, Any]], source: str) -> int:
        """Store scraped grants in database"""
        if not grants:
            return 0

        saved_count = 0

        for grant in grants:
            try:
                # Get match score for logging
                match_score = grant.get("match_score", 0)

                # Check if grant already exists
                existing = self.supabase.table("scraped_grants")\
                    .select("id, match_score")\
                    .eq("opportunity_id", grant.get("id"))\
                    .execute()

                if existing.data:
                    # Update existing grant - skip match score recalculation
                    logger.info(f"Updating existing grant: {grant.get('id')} - skipping match score recalculation")
                    self.supabase.table("scraped_grants")\
                        .update({
                            "title": grant.get("title"),
                            "funder": grant.get("funder"),
                            "amount": grant.get("amount"),
                            "deadline": grant.get("deadline"),
                            "description": grant.get("description"),
                            "requirements": grant.get("requirements", []),
                            "contact": grant.get("contact"),
                            "application_url": grant.get("application_url"),
<<<<<<< HEAD
                            "match_score": match_score,
=======
>>>>>>> 0f6fb8da
                            "updated_at": datetime.now().isoformat()
                        })\
                        .eq("opportunity_id", grant.get("id"))\
                        .execute()
                else:
                    # Insert new grant - calculate match score only for new grants
                    logger.info(f"New grant found: {grant.get('id')} - calculating match score")
                    match_score = self._calculate_match_score_for_grant(grant)

                    self.supabase.table("scraped_grants").insert({
                        "opportunity_id": grant.get("id"),
                        "title": grant.get("title"),
                        "funder": grant.get("funder"),
                        "amount": grant.get("amount"),
                        "deadline": grant.get("deadline"),
                        "description": grant.get("description"),
                        "requirements": grant.get("requirements", []),
                        "contact": grant.get("contact"),
                        "application_url": grant.get("application_url"),
                        "match_score": match_score,
                        "source": source,
                        "status": "active",
                        "created_at": datetime.now().isoformat(),
                        "updated_at": datetime.now().isoformat(),

                        # UNIVERSAL COMPREHENSIVE FIELDS from grants_service
                        "contact_name": grant.get("contact_name"),
                        "contact_phone": grant.get("contact_phone"),
                        "contact_description": grant.get("contact_description"),
                        "eligibility_explanation": grant.get("eligibility_explanation"),
                        "cost_sharing": grant.get("cost_sharing"),
                        "cost_sharing_description": grant.get("cost_sharing_description"),
                        "additional_info_url": grant.get("additional_info_url"),
                        "additional_info_text": grant.get("additional_info_text"),
                        "archive_date": grant.get("archive_date"),
                        "forecast_date": grant.get("forecast_date"),
                        "close_date_explanation": grant.get("close_date_explanation"),
                        "expected_number_of_awards": grant.get("expected_number_of_awards"),
                        "award_floor": grant.get("award_floor"),
                        "award_ceiling": grant.get("award_ceiling"),
                        "attachments": grant.get("attachments", []),
                        "version": grant.get("version"),
                        "last_updated_date": grant.get("last_updated_date")
                    }).execute()

                saved_count += 1

            except Exception as e:
                logger.error(f"Failed to store grant {grant.get('id')}: {e}")
                continue
        
        logger.info(f"{source}: Saved {saved_count} grants to database")
        return saved_count

    async def _store_gmail_grants(self, grants: List[Dict[str, Any]]) -> int:
        """Store Gmail-scraped grants with special handling for email-specific data"""
        if not grants:
            return 0

        saved_count = 0

        for grant in grants:
            try:
                # Use email_id as opportunity_id for Gmail grants
                opportunity_id = grant.get('email_id', f"gmail_{datetime.now().timestamp()}")

                # Check if grant already exists
                existing = self.supabase.table("scraped_grants")\
                    .select("id, match_score")\
                    .eq("opportunity_id", opportunity_id)\
                    .execute()

                # Parse amount - could be string like "$3,000,000" or None
                raw_amount = grant.get("amount")
                parsed_amount = self._parse_amount_string(raw_amount) if raw_amount else None

                grant_data = {
                    "title": grant.get("title"),
                    "funder": grant.get("organization", "Unknown"),
                    "amount": parsed_amount,
                    "deadline": grant.get("deadline"),
                    "description": grant.get("description"),
                    "requirements": grant.get("eligibility", []),
                    "contact": grant.get("email_sender"),
                    "application_url": grant.get("source_url"),
                    "updated_at": datetime.now().isoformat()
                }

                if existing.data:
                    # Update existing grant - skip match score recalculation
                    logger.info(f"Updating existing Gmail grant: {opportunity_id} - skipping match score recalculation")
                    self.supabase.table("scraped_grants")\
                        .update(grant_data)\
                        .eq("opportunity_id", opportunity_id)\
                        .execute()
                else:
                    # Insert new grant - calculate match score only for new grants
                    logger.info(f"New Gmail grant found: {opportunity_id} - calculating match score")

                    # Build grant dict for match scoring
                    grant_for_scoring = {
                        "title": grant.get("title"),
                        "funder": grant.get("organization", "Unknown"),
                        "amount": parsed_amount,
                        "deadline": grant.get("deadline"),
                        "description": grant.get("description"),
                    }

                    # Calculate match score
                    match_score = self._calculate_match_score_for_grant(grant_for_scoring)

                    grant_data.update({
                        "opportunity_id": opportunity_id,
                        "source": "gmail_inbox",
                        "status": "active",
                        "match_score": match_score,
                        "created_at": datetime.now().isoformat()
                    })
                    self.supabase.table("scraped_grants").insert(grant_data).execute()

                saved_count += 1

            except Exception as e:
                logger.error(f"Failed to store Gmail grant: {e}")
                continue

        return saved_count

    def _parse_amount_string(self, amount_str: str) -> int:
        """Parse amount string like '$3,000,000' into integer"""
        import re
        try:
            # Remove $ and commas
            clean = re.sub(r'[^\d.]', '', str(amount_str))
            if clean:
                return int(float(clean))
            return None
        except (ValueError, AttributeError):
            return None

    def _calculate_match_score_for_grant(self, grant: Dict[str, Any]) -> int:
        """Calculate enhanced match score using semantic similarity with historical RFPs"""
        try:
            from match_scoring import calculate_match_score

            # Find similar RFPs using semantic search if available
            rfp_similarities = []
            if self.semantic_service:
                try:
                    grant_text = f"{grant.get('title', '')} {grant.get('description', '')}"
                    rfp_similarities = self.semantic_service.find_similar_rfps(grant_text, limit=3)

                    if rfp_similarities:
                        logger.info(f"[SCHEDULER] Found {len(rfp_similarities)} similar RFPs for '{grant.get('title', 'Unknown')[:50]}...'")
                        for rfp in rfp_similarities:
                            logger.info(f"  - {rfp.get('title', 'Unknown')[:60]}... (similarity: {rfp.get('similarity_score', 0):.2f})")
                except Exception as e:
                    logger.warning(f"Could not find similar RFPs: {e}")

            # Use enhanced scoring with semantic similarity
            enhanced_score = calculate_match_score(grant, rfp_similarities)
            logger.info(f"[SCHEDULER] Enhanced match score for '{grant.get('title', 'Unknown')[:60]}...': {enhanced_score}%")
            return enhanced_score

        except Exception as e:
            logger.error(f"Error calculating enhanced match score: {e}")
            # Fallback to basic keyword matching
            title = grant.get("title", "").lower()
            description = grant.get("description", "").lower()
            combined = f"{title} {description}"

            keywords = ['technology', 'workforce', 'training', 'education', 'stem', 'coding', 'cyber', 'digital']
            matches = sum(1 for kw in keywords if kw in combined)
            return min(70 + (matches * 5), 95)

    def _deduplicate_grants(self, grants: List[Dict[str, Any]], key: str) -> List[Dict[str, Any]]:
        """Remove duplicate grants based on key"""
        seen = set()
        unique = []

        for grant in grants:
            grant_key = grant.get(key)
            if grant_key and grant_key not in seen:
                seen.add(grant_key)
                unique.append(grant)

        return unique

    def _create_job_record(self, job_name: str, status: str) -> str:
        """Create job execution record"""
        job_record = {
            'job_name': job_name,
            'status': status,
            'started_at': datetime.now().isoformat(),
            'grants_found': 0
        }
        self.job_history.append(job_record)
        return job_name

    def _update_job_record(self, job_id: str, status: str, grants_found: int = 0, error: str = None):
        """Update job execution record"""
        for job in self.job_history:
            if job['job_name'] == job_id:
                job['status'] = status
                job['completed_at'] = datetime.now().isoformat()
                job['grants_found'] = grants_found
                if error:
                    job['error'] = error
                break

    def get_job_status(self) -> List[Dict[str, Any]]:
        """Get status of recent jobs"""
        return self.job_history[-20:]  # Return last 20 jobs

    def stop(self):
        """Stop the scheduler"""
        logger.info("Stopping scheduler service...")
        self.scheduler.shutdown()
        logger.info("Scheduler stopped")

    async def run_job_now(self, job_name: str):
        """Manually trigger a scraping job"""
        job_map = {
            'grants_gov': self._scrape_grants_gov,
            'sam_gov': self._scrape_sam_gov,
            'state_grants': self._scrape_state_grants,
            'local_grants': self._scrape_local_grants,
            'gmail_inbox': self._scrape_gmail_inbox
        }

        if job_name in job_map:
            logger.info(f"Manually triggering job: {job_name}")
            await job_map[job_name]()
        else:
            raise ValueError(f"Unknown job: {job_name}")<|MERGE_RESOLUTION|>--- conflicted
+++ resolved
@@ -450,10 +450,7 @@
                             "requirements": grant.get("requirements", []),
                             "contact": grant.get("contact"),
                             "application_url": grant.get("application_url"),
-<<<<<<< HEAD
                             "match_score": match_score,
-=======
->>>>>>> 0f6fb8da
                             "updated_at": datetime.now().isoformat()
                         })\
                         .eq("opportunity_id", grant.get("id"))\
