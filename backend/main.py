
from fastapi import FastAPI, BackgroundTasks, HTTPException
from fastapi.middleware.cors import CORSMiddleware
from fastapi.responses import FileResponse
from pydantic import BaseModel
import asyncio
import uuid
import os
import subprocess
import tempfile
from grants_service import GrantsGovService
# from semantic_service import SemanticService  # Disabled for Render free tier
from typing import List, Dict, Any, Optional
from datetime import datetime, timedelta
import json
from supabase import create_client, Client
from dotenv import load_dotenv
from anthropic import Anthropic
from scheduler_service import SchedulerService

load_dotenv()

# Setup Claude Code authentication from environment variables on server
try:
    from setup_claude_auth import setup_claude_credentials
    if os.getenv('CLAUDE_ACCESS_TOKEN'):
        setup_claude_credentials()
        print("[STARTUP] Claude Code authentication configured successfully")
except Exception as e:
    print(f"[STARTUP] Warning: Could not setup Claude Code auth: {e}")

def create_claude_code_session(prompt: str, session_type: str = "fundraising-cro", timeout: int = 900) -> dict:
    """
    Create a Claude Code session similar to iron_man_wake_hybrid.py
    Returns structured response from Claude Code session
    """
    try:
        # Refresh token before running (in case it expired)
        try:
            from claude_token_refresh import refresh_claude_token
            refresh_claude_token()
        except Exception as e:
            print(f"[Claude Code Session] Warning: Token refresh failed: {e}")
            # Continue anyway - might still work

        # Create temporary file for the prompt if needed
        with tempfile.NamedTemporaryFile(mode='w', delete=False, suffix='.txt') as f:
            f.write(prompt)
            temp_prompt_file = f.name

        # Set up environment variables similar to iron_man_wake
        env = os.environ.copy()

        # Configure Claude Code environment for non-interactive session
        env.update({
            'CLAUDE_NON_INTERACTIVE': 'true',
            'CLAUDE_OUTPUT_FORMAT': 'json',
            'CLAUDE_SESSION_TYPE': session_type
        })

        print(f"[Claude Code Session] Starting {session_type} session...")
        print(f"[Claude Code Session] Prompt length: {len(prompt)} chars")

        # Execute Claude Code session similar to iron_man_wake but non-interactive
        # Using --print flag for non-interactive mode with WebSearch enabled
        result = subprocess.run([
            'claude',
            '--print',
            '--allowed-tools', 'WebSearch', 'WebFetch', 'Bash', 'Read', 'Write',
            '--permission-mode', 'acceptEdits'
        ],
        input=prompt,
        capture_output=True,
        text=True,
        timeout=timeout,
        env=env,
        cwd=os.getcwd()
        )

        print(f"[Claude Code Session] Completed with return code: {result.returncode}")
        print(f"[Claude Code Session] Output length: {len(result.stdout)} chars")
        print(f"[Claude Code Session] Stdout: {result.stdout}")

        if result.stderr:
            print(f"[Claude Code Session] Stderr: {result.stderr}")

        # Clean up temp file
        try:
            os.unlink(temp_prompt_file)
        except:
            pass

        if result.returncode == 0:
            return {
                'success': True,
                'output': result.stdout,
                'error': None,
                'session_type': session_type
            }
        else:
            error_msg = result.stderr if result.stderr else result.stdout
            print(f"[Claude Code Session] FAILED - Error: {error_msg}")
            return {
                'success': False,
                'output': result.stdout,
                'error': error_msg,
                'session_type': session_type
            }

    except subprocess.TimeoutExpired:
        return {
            'success': False,
            'output': '',
            'error': f'Claude Code session timed out after {timeout} seconds',
            'session_type': session_type
        }
    except Exception as e:
        return {
            'success': False,
            'output': '',
            'error': str(e),
            'session_type': session_type
        }


def parse_orchestration_response(orchestration_result):
    """Parse Claude Code orchestration result to extract structured opportunities"""
    try:
        if isinstance(orchestration_result, str):
            import re

            # Log the raw response for debugging
            print(f"[PARSE] Raw response length: {len(orchestration_result)}")
            print(f"[PARSE] First 500 chars: {orchestration_result[:500]}")

            # First, strip markdown code blocks if present
            # Remove ```json and ``` markers
            clean_result = re.sub(r'```json\s*', '', orchestration_result)
            clean_result = re.sub(r'```\s*$', '', clean_result)
            clean_result = clean_result.strip()

            # Try to find just the JSON object/array in the response
            # Look for content between first { and last }
            json_match = re.search(r'\{.*\}', clean_result, re.DOTALL)
            if json_match:
                try:
                    data = json.loads(json_match.group())
                    if 'opportunities' in data:
                        print(f"[PARSE] Successfully parsed complete JSON with {len(data['opportunities'])} opportunities")
                        return data['opportunities']
                except Exception as e:
                    print(f"[PARSE] Failed to parse extracted JSON: {e}")

            # Try to extract JSON array with opportunities
            # Look for patterns like: "opportunities": [...]
            json_match = re.search(r'"opportunities"\s*:\s*\[.*?\](?=\s*[,}])', orchestration_result, re.DOTALL)
            if json_match:
                try:
                    # Wrap in object to make valid JSON
                    json_str = '{' + json_match.group() + '}'
                    data = json.loads(json_str)
                    print(f"[PARSE] Found opportunities array with {len(data['opportunities'])} items")
                    return data.get('opportunities', [])
                except Exception as e:
                    print(f"[PARSE] Failed to parse opportunities object: {e}")

            # Try to find complete JSON object
            json_match = re.search(r'\{[^{}]*"opportunities"[^{}]*\[[^\]]*\][^{}]*\}', orchestration_result, re.DOTALL)
            if json_match:
                try:
                    data = json.loads(json_match.group())
                    print(f"[PARSE] Found complete JSON object with {len(data.get('opportunities', []))} opportunities")
                    return data.get('opportunities', [])
                except Exception as e:
                    print(f"[PARSE] Failed to parse complete JSON: {e}")

            # Try to extract just an array
            json_match = re.search(r'\[\s*\{.*?\}\s*\]', orchestration_result, re.DOTALL)
            if json_match:
                try:
                    opportunities = json.loads(json_match.group())
                    print(f"[PARSE] Found JSON array with {len(opportunities)} items")
                    return opportunities
                except Exception as e:
                    print(f"[PARSE] Failed to parse JSON array: {e}")

        # If it's already structured data
        if hasattr(orchestration_result, 'get'):
            return orchestration_result.get('opportunities', [])
        elif isinstance(orchestration_result, list):
            return orchestration_result

        print(f"[PARSE] No JSON found in response, returning empty list")
        return []
    except Exception as e:
        print(f"[PARSE] Failed to parse orchestration response: {e}")
        import traceback
        traceback.print_exc()
        return []

def parse_proposal_orchestration_response(orchestration_result):
    """Parse Claude Code orchestration result for proposal generation"""
    try:
        if isinstance(orchestration_result, str):
            return orchestration_result
        elif hasattr(orchestration_result, 'get'):
            return orchestration_result.get('proposal_content', str(orchestration_result))
        return str(orchestration_result)
    except:
        return ""

app = FastAPI(title="PerScholas Fundraising API")

# Supabase configuration
SUPABASE_URL = os.getenv("SUPABASE_URL", "https://zjqwpvdcpzeguhdwrskr.supabase.co")
SUPABASE_KEY = os.getenv("SUPABASE_KEY", "eyJhbGciOiJIUzI1NiIsInR5cCI6IkpXVCJ9.eyJpc3MiOiJzdXBhYmFzZSIsInJlZiI6InpqcXdwdmRjcHplZ3VoZHdyc2tyIiwicm9sZSI6ImFub24iLCJpYXQiOjE3NTgyNTczMzcsImV4cCI6MjA3MzgzMzMzN30.Ba46pLQFygSQoe-TZ4cRvLCpmT707zw2JT8qIRSjopU")
supabase: Client = create_client(SUPABASE_URL, SUPABASE_KEY)

# Anthropic client configuration
ANTHROPIC_API_KEY = os.getenv("ANTHROPIC_API_KEY")
anthropic_client = Anthropic(api_key=ANTHROPIC_API_KEY) if ANTHROPIC_API_KEY else None

# Semantic service for RFP matching - initialize eagerly for better performance
try:
    from semantic_service import SemanticService
    semantic_service = SemanticService()
    print("[MAIN] Semantic service initialized successfully")
except Exception as e:
    print(f"[MAIN] Could not initialize semantic service: {e}")
    semantic_service = None

# Initialize scheduler service (will start on app startup)
scheduler_service = None

# Enable CORS for frontend
app.add_middleware(
    CORSMiddleware,
    allow_origins=["*"],  # Allow all origins for now - can restrict later
    allow_credentials=True,
    allow_methods=["*"],
    allow_headers=["*"],
)

# In-memory job tracking (database for persistence)
jobs_db: Dict[str, Dict[str, Any]] = {}
opportunities_db: List[Dict[str, Any]] = []

class SearchRequest(BaseModel):
    prompt: str

class SearchCriteria(BaseModel):
    prompt: str
    focus_areas: Optional[List[str]] = None
    funding_range_min: Optional[int] = None
    funding_range_max: Optional[int] = None
    deadline_days: Optional[int] = None
    target_populations: Optional[List[str]] = None

class JobStatus(BaseModel):
    job_id: str
    status: str  # "running", "completed", "failed"
    progress: int
    current_task: str
    result: Optional[Dict[str, Any]] = None
    error: Optional[str] = None

class ProposalRequest(BaseModel):
    opportunity_id: str
    opportunity_title: str
    funder: str
    amount: int
    deadline: str
    description: str
    requirements: List[str]

<<<<<<< HEAD
class FeedbackRequest(BaseModel):
    feedback_type: str  # 'positive' or 'negative'
    user_id: str = "anonymous"
=======

class UpdateOpportunityDescriptionRequest(BaseModel):
    description: str

>>>>>>> cd38a2bb

@app.on_event("startup")
async def startup_event():
    """Initialize scheduler on startup"""
    global scheduler_service
    scheduler_service = SchedulerService(supabase)
    scheduler_service.start()

@app.on_event("shutdown")
async def shutdown_event():
    """Stop scheduler on shutdown"""
    if scheduler_service:
        scheduler_service.stop()

@app.get("/api/health")
async def health_check():
    return {
        "status": "healthy",
        "service": "PerScholas Fundraising API",
        "scheduler_running": scheduler_service is not None
    }

@app.post("/api/search-opportunities")
async def start_opportunity_search(
    criteria: SearchCriteria,
    background_tasks: BackgroundTasks
):
    """Start AI-powered opportunity discovery"""
    job_id = str(uuid.uuid4())

    # Initialize job
    jobs_db[job_id] = {
        "job_id": job_id,
        "status": "running",
        "progress": 0,
        "current_task": "Initializing AI agent...",
        "result": None,
        "error": None,
        "created_at": datetime.now().isoformat()
    }

    # Start background task
    import asyncio
    asyncio.create_task(run_opportunity_search(job_id, criteria))

    return {"job_id": job_id, "status": "started"}

@app.get("/api/jobs/{job_id}")
async def get_job_status(job_id: str):
    """Get job status and results"""
    if job_id not in jobs_db:
        raise HTTPException(status_code=404, detail="Job not found")

    return jobs_db[job_id]

@app.get("/api/opportunities")
async def get_opportunities():
    """Get all saved opportunities from database"""
    try:
        # Query from unified saved_opportunities table
        result = supabase.table("saved_opportunities").select("*").order("saved_at", desc=True).execute()
        return {"opportunities": result.data}
    except Exception as e:
        # Fallback to in-memory cache if database is unavailable
        return {"opportunities": opportunities_db}

@app.get("/api/scraped-grants")
async def get_scraped_grants(
    source: Optional[str] = None
):
    """
    Get grants collected by scheduled scrapers

    Args:
        source: Filter by data source (grants_gov, state, local, etc.)
    """
    try:
        query = supabase.table("scraped_grants").select("*", count="exact")

        if source:
            query = query.eq("source", source)

        query = query.order("created_at", desc=True)

        result = query.execute()

        return {
            "grants": result.data,
            "count": len(result.data),
            "total": result.count if hasattr(result, 'count') else len(result.data),
            "source": source
        }
    except Exception as e:
        raise HTTPException(status_code=500, detail=f"Failed to fetch scraped grants: {str(e)}")

@app.get("/api/scheduler/status")
async def get_scheduler_status():
    """Get status of scheduled scraping jobs"""
    if not scheduler_service:
        raise HTTPException(status_code=503, detail="Scheduler not initialized")

    try:
        jobs = scheduler_service.get_job_status()
        scheduled_jobs = []

        # Get info about scheduled jobs
        for job in scheduler_service.scheduler.get_jobs():
            scheduled_jobs.append({
                "id": job.id,
                "name": job.name,
                "next_run": job.next_run_time.isoformat() if job.next_run_time else None
            })

        return {
            "scheduler_running": True,
            "recent_jobs": jobs,
            "scheduled_jobs": scheduled_jobs
        }
    except Exception as e:
        raise HTTPException(status_code=500, detail=f"Failed to get scheduler status: {str(e)}")

@app.post("/api/scheduler/run/{job_name}")
async def run_scheduler_job(job_name: str):
    """Manually trigger a scheduled scraping job"""
    if not scheduler_service:
        raise HTTPException(status_code=503, detail="Scheduler not initialized")

    try:
        await scheduler_service.run_job_now(job_name)
        return {
            "status": "started",
            "job_name": job_name,
            "message": f"Job '{job_name}' triggered successfully"
        }
    except ValueError as e:
        raise HTTPException(status_code=404, detail=str(e))
    except Exception as e:
        raise HTTPException(status_code=500, detail=f"Failed to run job: {str(e)}")

@app.post("/api/scraped-grants/{grant_id}/save")
async def save_scraped_grant(grant_id: str):
    """Start LLM enhancement job for a scraped grant (async with progress tracking)"""
    try:
        # Fetch the grant from scraped_grants table
        result = supabase.table("scraped_grants").select("*").eq("id", grant_id).execute()

        if not result.data:
            raise HTTPException(status_code=404, detail="Grant not found")

        grant = result.data[0]

        # Check if already saved in unified table
        existing = supabase.table("saved_opportunities").select("id").eq("opportunity_id", grant["opportunity_id"]).execute()

        if existing.data:
            return {
                "status": "already_saved",
                "message": "This grant is already in your pipeline"
            }

        # Create background job for LLM enhancement
        job_id = str(uuid.uuid4())

        jobs_db[job_id] = {
            "job_id": job_id,
            "status": "running",
            "progress": 0,
            "current_task": "Starting LLM enhancement...",
            "result": None,
            "error": None,
            "created_at": datetime.now().isoformat(),
            "grant_id": grant_id,
            "grant_title": grant.get("title"),
            "source": grant.get("source", "grants_gov")  # Include source field for LLM enhancement
        }

        # Start background task
        asyncio.create_task(run_llm_enhancement(job_id, grant_id))

        return {
            "status": "processing",
            "job_id": job_id,
            "message": "Grant is being enhanced with AI insights...",
            "grant_title": grant.get("title")
        }
    except HTTPException:
        raise
    except Exception as e:
        raise HTTPException(status_code=500, detail=f"Failed to start enhancement: {str(e)}")

@app.post("/api/opportunities/{opportunity_id}/generate-summary")
async def generate_opportunity_summary(opportunity_id: str):
    """Generate an AI-powered summary for a saved opportunity"""
    try:
        # Fetch the opportunity from saved_opportunities
        result = supabase.table("saved_opportunities").select("*").eq("id", opportunity_id).execute()
        
        if not result.data:
            raise HTTPException(status_code=404, detail="Opportunity not found")
        
        opportunity = result.data[0]
        
        # Check if we have an Anthropic API key
        anthropic_key = os.getenv("ANTHROPIC_API_KEY", "")
        if not anthropic_key or anthropic_key == "your_anthropic_key_here_if_you_have_one":
            # Return a structured summary without AI
            description = opportunity.get("description", "No description available")
            requirements = opportunity.get("requirements", [])
            
            return {
                "summary": {
                    "overview": description[:500] + ("..." if len(description) > 500 else ""),
                    "key_details": [
                        f"💰 Funding Amount: ${opportunity.get('amount', 0):,}",
                        f"🏢 Funder: {opportunity.get('funder', 'N/A')}",
                        f"📅 Deadline: {opportunity.get('deadline', 'N/A')}",
                        f"📊 Match Score: {opportunity.get('match_score', 0)}%",
                        f"📋 Requirements: {len(requirements)} listed" if requirements else "Requirements: See full description"
                    ],
                    "funding_priorities": [
                        "AI analysis not available - API key required",
                        "Review the full description for detailed funding priorities",
                        "Check the funder's website for additional context"
                    ]
                }
            }
        
        # Use Anthropic Claude to generate summary
        client = Anthropic(api_key=anthropic_key)
        
        prompt = f"""Analyze this grant opportunity and provide a comprehensive understanding of what this RFP offers.

Grant Details:
- Title: {opportunity.get('title', 'N/A')}
- Funder: {opportunity.get('funder', 'N/A')}
- Amount: ${opportunity.get('amount', 0):,}
- Deadline: {opportunity.get('deadline', 'N/A')}
- Match Score: {opportunity.get('match_score', 0)}%
- Description: {opportunity.get('description', 'N/A')}
- Requirements: {json.dumps(opportunity.get('requirements', []))}

Provide a structured analysis in JSON format with these sections:

1. "overview": A comprehensive 4-6 sentence summary that explains:
   - What this grant is funding (the main purpose and scope)
   - Who the intended beneficiaries are
   - What types of projects or activities are eligible
   - Any unique aspects or special focus areas

2. "key_details": Array of 6-8 specific, factual bullet points about:
   - Funding amount and award structure
   - Eligibility requirements
   - Application requirements or process details
   - Timeline and deadline information
   - Geographic restrictions or preferences
   - Priority areas or evaluation criteria
   - Matching funds requirements (if any)
   - Any other important conditions or constraints

3. "funding_priorities": Array of 3-5 bullet points describing what the funder is specifically looking to support or achieve with this grant

Return ONLY valid JSON, no other text."""

        response = client.messages.create(
            model="claude-3-5-sonnet-20241022",
            max_tokens=1500,
            messages=[{
                "role": "user",
                "content": prompt
            }]
        )
        
        # Parse the response
        summary_text = response.content[0].text
        try:
            summary = json.loads(summary_text)
        except:
            # If JSON parsing fails, create a structured response from the text
            summary = {
                "overview": summary_text[:500],
                "key_details": ["AI-generated insights available in overview"],
                "funding_priorities": ["Review the overview for detailed analysis"]
            }
        
        # Optionally save the summary back to the database
        # supabase.table("saved_opportunities").update({"ai_summary": summary}).eq("id", opportunity_id).execute()
        
        return {"summary": summary}
        
    except HTTPException:
        raise
    except Exception as e:
        print(f"Error generating summary: {e}")
        raise HTTPException(status_code=500, detail=f"Failed to generate summary: {str(e)}")

@app.post("/api/opportunities/{opportunity_id}/save")
async def save_opportunity(opportunity_id: str):
    """Save a specific opportunity to the database with RFP similarity analysis"""
    # Find opportunity in current job results
    opportunity = None
    for job in jobs_db.values():
        if job.get("result") and job["result"].get("opportunities"):
            for opp in job["result"]["opportunities"]:
                if opp["id"] == opportunity_id:
                    opportunity = opp
                    break

    if not opportunity:
        raise HTTPException(status_code=404, detail="Opportunity not found")

    try:
        # Generate embedding and find similar RFPs using semantic service
        opportunity_text = f"{opportunity['title']} {opportunity['description']}"
        embedding = None
        similar_rfps = []

        if semantic_service:
            try:
                # Generate embedding for pgvector storage
                embedding = semantic_service.get_embedding(opportunity_text)
                print(f"[SAVE] Generated embedding for '{opportunity['title'][:50]}...'")

                # Find similar historical RFPs using semantic search
                similar_rfps = semantic_service.find_similar_rfps(opportunity_text, limit=5)

                if similar_rfps:
                    print(f"[SAVE] Found {len(similar_rfps)} similar RFPs:")
                    for rfp in similar_rfps:
                        print(f"  - {rfp.get('title', 'Unknown')[:60]}... (similarity: {rfp.get('similarity_score', 0):.2f})")
                else:
                    print("[SAVE] No similar RFPs found in database")
            except Exception as e:
                print(f"[SAVE] Error with semantic service: {e}")

        # Save to scraped_grants table first (consistent with grants.gov flow)
        scraped_data = {
            "opportunity_id": opportunity["id"],
            "title": opportunity["title"],
            "funder": opportunity["funder"],
            "amount": opportunity["amount"],
            "deadline": opportunity["deadline"],
            "description": opportunity["description"],
            "requirements": opportunity.get("requirements", []),
            "contact": opportunity.get("contact", ""),
            "application_url": opportunity.get("application_url", ""),
            "source": opportunity.get("source", "Agent"),  # Mark as Agent-discovered
            "contact_name": opportunity.get("contact_name"),
            "contact_phone": opportunity.get("contact_phone"),
            "contact_description": opportunity.get("contact_description"),
            "eligibility_explanation": opportunity.get("eligibility_explanation"),
            "cost_sharing": opportunity.get("cost_sharing", False),
            "cost_sharing_description": opportunity.get("cost_sharing_description"),
            "additional_info_url": opportunity.get("additional_info_url"),
            "additional_info_text": opportunity.get("additional_info_text"),
            "archive_date": opportunity.get("archive_date"),
            "forecast_date": opportunity.get("forecast_date"),
            "close_date_explanation": opportunity.get("close_date_explanation"),
            "expected_number_of_awards": opportunity.get("expected_number_of_awards"),
            "award_floor": opportunity.get("award_floor"),
            "award_ceiling": opportunity.get("award_ceiling"),
            "attachments": opportunity.get("attachments", []),
            "version": opportunity.get("version"),
            "last_updated_date": opportunity.get("last_updated_date")
        }

        print(f"[SAVE] Saving Agent grant to scraped_grants: {opportunity['title'][:50]}...")

        # Save to scraped_grants table
        result = supabase.table("scraped_grants").insert(scraped_data).execute()
        scraped_grant_id = result.data[0]["id"] if result.data else None

        if not scraped_grant_id:
            raise HTTPException(status_code=500, detail="Failed to save to scraped_grants")

        print(f"[SAVE] Saved to scraped_grants with ID: {scraped_grant_id}")

        # Also add to local cache
        opportunities_db.append(opportunity)

        # Create background job for LLM enhancement (same pattern as save_scraped_grant)
        enhancement_job_id = str(uuid.uuid4())

        jobs_db[enhancement_job_id] = {
            "job_id": enhancement_job_id,
            "status": "running",
            "progress": 0,
            "current_task": "Starting LLM enhancement...",
            "result": None,
            "error": None,
            "created_at": datetime.now().isoformat(),
            "grant_id": scraped_grant_id,
            "grant_title": opportunity.get("title"),
            "source": opportunity.get("source", "Agent")
        }

        # Start background LLM enhancement task (will move to saved_opportunities)
        asyncio.create_task(run_llm_enhancement(enhancement_job_id, scraped_grant_id))

        return {
            "status": "processing",
            "opportunity_id": opportunity_id,
            "enhancement_job_id": enhancement_job_id,
            "similar_rfps": similar_rfps,
            "message": f"Opportunity saved! AI enhancement in progress... Found {len(similar_rfps)} similar historical RFPs." if similar_rfps else "Opportunity saved! AI enhancement in progress..."
        }
    except Exception as e:
        raise HTTPException(status_code=500, detail=f"Failed to save opportunity: {str(e)}")


@app.patch("/api/opportunities/{opportunity_id}/description")
async def update_opportunity_description(opportunity_id: str, payload: UpdateOpportunityDescriptionRequest):
    """Update the description of a saved opportunity"""
    new_description = payload.description.strip()
    if not new_description:
        raise HTTPException(status_code=400, detail="Description cannot be empty")

    updated_at = datetime.now().isoformat()
    updated_record = None
    supabase_error = None

    try:
        result = supabase.table("saved_opportunities").update({
            "description": new_description,
            "updated_at": updated_at
        }).eq("id", opportunity_id).execute()

        if result.data:
            updated_record = result.data[0]
    except Exception as e:
        supabase_error = e

    if not updated_record:
        for opp in opportunities_db:
            if opp.get("id") == opportunity_id:
                opp["description"] = new_description
                opp["updated_at"] = updated_at
                updated_record = opp
                break

    if not updated_record:
        if supabase_error:
            raise HTTPException(status_code=500, detail=f"Failed to update opportunity description: {supabase_error}")
        raise HTTPException(status_code=404, detail="Opportunity not found")

    return {
        "status": "updated",
        "opportunity_id": opportunity_id,
        "description": updated_record.get("description", new_description),
        "updated_at": updated_record.get("updated_at", updated_at)
    }


@app.delete("/api/opportunities/{opportunity_id}")
async def delete_opportunity(opportunity_id: str):
    """Delete a saved opportunity from the database"""
    try:
        # Delete from saved_opportunities table
        result = supabase.table("saved_opportunities").delete().eq("id", opportunity_id).execute()

        if not result.data:
            raise HTTPException(status_code=404, detail="Opportunity not found")

        # Also remove from local cache if exists
        global opportunities_db
        opportunities_db = [opp for opp in opportunities_db if opp.get("id") != opportunity_id]

        return {
            "status": "deleted",
            "opportunity_id": opportunity_id,
            "message": "Opportunity successfully removed"
        }
    except HTTPException:
        raise
    except Exception as e:
        raise HTTPException(status_code=500, detail=f"Failed to delete opportunity: {str(e)}")

@app.post("/api/opportunities/{opportunity_id}/add-to-rfp-db")
async def add_opportunity_to_rfp_database(opportunity_id: str):
    """
    Add a saved opportunity to the RFP database for algorithm training.
    This allows users to refine the matching algorithm through feedback.
    """
    try:
        # Fetch the opportunity from saved_opportunities (including existing embedding)
        result = supabase.table("saved_opportunities").select("*").eq("id", opportunity_id).execute()

        if not result.data:
            raise HTTPException(status_code=404, detail="Opportunity not found")

        opportunity = result.data[0]

        # Check if already in RFP database
        existing_rfp = supabase.table("rfps").select("id").eq("title", opportunity["title"]).execute()

        if existing_rfp.data:
            return {
                "status": "already_exists",
                "message": "This opportunity is already in the RFP training database",
                "rfp_id": existing_rfp.data[0]["id"]
            }

        # Reuse existing embedding from saved_opportunities if available
        embedding = opportunity.get("embedding")

        if embedding:
            print(f"[ADD_TO_RFP_DB] Reusing existing embedding for '{opportunity['title'][:50]}...'")
        elif semantic_service:
            # Only generate new embedding if one doesn't exist
            try:
                opportunity_text = f"{opportunity['title']} {opportunity['description']}"
                embedding = semantic_service.get_embedding(opportunity_text)
                print(f"[ADD_TO_RFP_DB] Generated new embedding for '{opportunity['title'][:50]}...'")
            except Exception as e:
                print(f"[ADD_TO_RFP_DB] Error generating embedding: {e}")

        # Prepare RFP data
        rfp_data = {
            "title": opportunity["title"],
            "category": opportunity.get("source", "user_feedback"),
            "content": opportunity["description"],
            "file_path": None,  # No file path for user-added opportunities
            "created_at": datetime.now().isoformat()
        }

        # Add embedding if available
        if embedding:
            rfp_data["embedding"] = embedding
            print(f"[ADD_TO_RFP_DB] Including embedding in RFP data")

        # Insert into rfps table
        try:
            rfp_result = supabase.table("rfps").insert(rfp_data).execute()
        except Exception as db_error:
            # If it's a duplicate key error, the sequence might be out of sync
            error_str = str(db_error)
            if "duplicate key" in error_str.lower() or "23505" in error_str:
                # Try to fix the sequence by selecting max ID and resetting
                print(f"[ADD_TO_RFP_DB] Duplicate key error detected, attempting sequence fix...")

                # Get max ID from table
                max_result = supabase.table("rfps").select("id").order("id", desc=True).limit(1).execute()
                if max_result.data and len(max_result.data) > 0:
                    max_id = max_result.data[0]["id"]
                    print(f"[ADD_TO_RFP_DB] Max ID in table: {max_id}")

                # Re-raise with helpful message
                raise Exception(
                    f"Database sequence error. The rfps table auto-increment sequence is out of sync. "
                    f"Please run this SQL to fix it: "
                    f"SELECT setval('rfps_id_seq', (SELECT MAX(id) FROM rfps));"
                )
            raise

        if hasattr(rfp_result, 'error') and rfp_result.error:
            raise Exception(f"Database error: {rfp_result.error}")

        return {
            "status": "success",
            "message": "Successfully added to RFP training database",
            "rfp_id": rfp_result.data[0]["id"] if rfp_result.data else None,
            "has_embedding": embedding is not None,
            "opportunity_title": opportunity["title"]
        }

    except HTTPException:
        raise
    except Exception as e:
        print(f"[ADD_TO_RFP_DB] Error: {e}")
        raise HTTPException(status_code=500, detail=f"Failed to add to RFP database: {str(e)}")

@app.post("/api/opportunities/{opportunity_id}/feedback")
async def submit_opportunity_feedback(opportunity_id: str, feedback: FeedbackRequest):
    """Submit user feedback for an opportunity (thumbs up/down)"""
    try:
        # Simple in-memory feedback store
        if not hasattr(get_opportunity_feedback_counts, 'feedback_store'):
            get_opportunity_feedback_counts.feedback_store = {}
        
        if opportunity_id not in get_opportunity_feedback_counts.feedback_store:
            get_opportunity_feedback_counts.feedback_store[opportunity_id] = {"positive": 0, "negative": 0}
        
        if feedback.feedback_type in ["positive", "negative"]:
            get_opportunity_feedback_counts.feedback_store[opportunity_id][feedback.feedback_type] += 1
        
        return {"message": "Feedback submitted successfully", "status": "success"}
        
    except Exception as e:
        return {"message": f"Feedback received: {feedback.feedback_type}", "status": "success"}

@app.get("/api/opportunities/{opportunity_id}/feedback")
async def get_opportunity_feedback(opportunity_id: str):
    """Get feedback summary for an opportunity"""
    try:
        return get_opportunity_feedback_counts(opportunity_id)
    except Exception as e:
        return {"positive": 0, "negative": 0}

def get_opportunity_feedback_counts(opportunity_id: str) -> Dict[str, int]:
    """Get feedback counts using in-memory store"""
    if not hasattr(get_opportunity_feedback_counts, 'feedback_store'):
        get_opportunity_feedback_counts.feedback_store = {}
    
    return get_opportunity_feedback_counts.feedback_store.get(opportunity_id, {"positive": 0, "negative": 0})

@app.post("/api/opportunities/{opportunity_id}/dismiss")
async def dismiss_opportunity(opportunity_id: str):
    """Dismiss an opportunity from the dashboard (mark as not relevant)"""
    try:
        print(f"[DISMISS] Attempting to dismiss opportunity: {opportunity_id}")
        
        # Try to update in scraped_grants table (dashboard uses this)
        scraped_result = supabase.table("scraped_grants").update({
            "status": "dismissed"
        }).eq("id", opportunity_id).execute()
        
        print(f"[DISMISS] Scraped_grants update result: {len(scraped_result.data or []) > 0}")

        # If not found by id, try by opportunity_id field 
        if not scraped_result.data:
            scraped_alt_result = supabase.table("scraped_grants").update({
                "status": "dismissed" 
            }).eq("opportunity_id", opportunity_id).execute()
            
            print(f"[DISMISS] Scraped_grants alt update result: {len(scraped_alt_result.data or []) > 0}")
            
            if not scraped_alt_result.data:
                raise HTTPException(status_code=404, detail="Opportunity not found")

        print(f"[DISMISS] Successfully dismissed opportunity {opportunity_id}")
        return {
            "message": "Opportunity dismissed successfully",
            "status": "success",
            "opportunity_id": opportunity_id
        }
        
    except HTTPException:
        raise
    except Exception as e:
        print(f"[DISMISS] Error dismissing opportunity: {e}")
        raise HTTPException(status_code=500, detail=f"Failed to dismiss opportunity: {str(e)}")

@app.get("/api/scraped-grants")
async def get_scraped_grants_filtered():
    """Get scraped grants (filtering done on frontend)"""
    try:
        # Get all scraped grants - frontend will handle filtering dismissed ones
        result = supabase.table("scraped_grants").select("*").execute()
        
        if hasattr(result, 'error') and result.error:
            raise HTTPException(status_code=500, detail=f"Database error: {result.error}")

        grants = result.data or []
        
        print(f"[SCRAPED_GRANTS] Returning {len(grants)} grants (including dismissed - filtered on frontend)")
        return {"grants": grants}
        
    except HTTPException:
        raise
    except Exception as e:
        raise HTTPException(status_code=500, detail=f"Failed to fetch grants: {str(e)}")

@app.post("/api/rfps/load")
async def load_rfps():
    """Load RFPs from directory into database (admin endpoint)"""
    try:
        # Load RFPs from directory
        # rfps = semantic_service.load_rfps_from_directory()  # Disabled for Render free tier
        rfps = []

        if not rfps:
            return {"status": "no_rfps", "message": "No RFPs found to load - semantic service disabled"}

        # Store in Supabase
        # success = semantic_service.store_rfps_in_supabase(rfps)  # Disabled for Render free tier
        success = False

        if success:
            return {
                "status": "success",
                "message": f"Successfully loaded {len(rfps)} RFPs into database",
                "count": len(rfps)
            }
        else:
            raise HTTPException(status_code=500, detail="Failed to store RFPs in database")

    except Exception as e:
        raise HTTPException(status_code=500, detail=f"Failed to load RFPs: {str(e)}")

@app.get("/api/rfps/similar/{opportunity_id}")
async def get_similar_rfps(opportunity_id: str):
    """Get similar RFPs for a saved opportunity using semantic search"""
    try:
        # Find opportunity in saved opportunities
        result = supabase.table("saved_opportunities").select("*").eq("opportunity_id", opportunity_id).execute()

        if not result.data:
            raise HTTPException(status_code=404, detail="Saved opportunity not found")

        opportunity = result.data[0]
        opportunity_text = f"{opportunity['title']} {opportunity['description']}"

        # Find similar RFPs using semantic service
        similar_rfps = []
        if semantic_service:
            try:
                similar_rfps = semantic_service.find_similar_rfps(opportunity_text, limit=5)

                if similar_rfps:
                    print(f"[SIMILAR_RFPS] Found {len(similar_rfps)} similar RFPs for opportunity {opportunity_id}")
                    for rfp in similar_rfps:
                        print(f"  - {rfp.get('title', 'Unknown')[:60]}... (similarity: {rfp.get('similarity_score', 0):.2f})")
                else:
                    print(f"[SIMILAR_RFPS] No similar RFPs found for opportunity {opportunity_id}")
            except Exception as e:
                print(f"[SIMILAR_RFPS] Error finding similar RFPs: {e}")

        return {
            "opportunity": opportunity,
            "similar_rfps": similar_rfps
        }

    except HTTPException:
        raise
    except Exception as e:
        raise HTTPException(status_code=500, detail=f"Error finding similar RFPs: {str(e)}")

@app.get("/api/proposals")
async def get_proposals():
    """Get all proposals from database"""
    try:
        result = supabase.table("proposals").select("*").order("created_at", desc=True).execute()
        return {"proposals": result.data}
    except Exception as e:
        return {"proposals": []}

@app.post("/api/proposals/generate")
async def generate_proposal(
    request: ProposalRequest,
    background_tasks: BackgroundTasks
):
    """Generate a proposal using Claude Code"""
    job_id = str(uuid.uuid4())

    # Initialize job
    jobs_db[job_id] = {
        "job_id": job_id,
        "status": "running",
        "progress": 0,
        "current_task": "Initializing proposal generation...",
        "result": None,
        "error": None,
        "created_at": datetime.now().isoformat()
    }

    # Start background task
    background_tasks.add_task(run_proposal_generation, job_id, request)

    return {"job_id": job_id, "status": "started"}

@app.put("/api/proposals/{proposal_id}/status")
async def update_proposal_status(proposal_id: str, status_update: dict):
    """Update proposal status"""
    try:
        supabase.table("proposals").update({
            "status": status_update["status"],
            "updated_at": datetime.now().isoformat()
        }).eq("id", proposal_id).execute()

        return {"status": "updated", "proposal_id": proposal_id}
    except Exception as e:
        raise HTTPException(status_code=500, detail=f"Failed to update proposal: {str(e)}")

@app.get("/api/dashboard/stats")
async def get_dashboard_stats():
    """Get dashboard statistics"""
    try:
        # Get opportunities count and funding from unified table
        opportunities_result = supabase.table("saved_opportunities").select("amount").execute()
        opportunities = opportunities_result.data

        # Get proposals count
        proposals_result = supabase.table("proposals").select("id, status").execute()
        proposals = proposals_result.data

        # Calculate stats
        total_opportunities = len(opportunities)
        total_proposals = len(proposals)
        total_funding = sum(opp.get("amount", 0) for opp in opportunities)

        approved_proposals = len([p for p in proposals if p.get("status") == "approved"])
        submitted_proposals = len([p for p in proposals if p.get("status") in ["submitted", "approved"]])

        return {
            "totalOpportunities": total_opportunities,
            "totalProposals": total_proposals,
            "totalFunding": total_funding,
            "recentSearches": len(jobs_db),
            "avgMatchScore": 85
        }
    except Exception as e:
        return {
            "totalOpportunities": 0,
            "totalProposals": 0,
            "totalFunding": 0,
            "recentSearches": 0,
            "avgMatchScore": 0
        }

@app.get("/api/dashboard/activity")
async def get_dashboard_activity():
    """Get recent activity"""
    activities = []

    # Add recent job activities
    for job in list(jobs_db.values())[-5:]:
        if job.get("status") == "completed":
            activities.append({
                "id": job["job_id"],
                "type": "search",
                "description": f"Completed search: {job.get('result', {}).get('total_found', 0)} opportunities found",
                "timestamp": job.get("created_at", datetime.now().isoformat())
            })

    return {"activities": activities}

@app.get("/api/analytics")
async def get_analytics(range: str = "30d"):
    """Get analytics data"""
    # Mock analytics data
    return {
        "searchMetrics": {
            "totalSearches": len(jobs_db),
            "successfulSearches": len([j for j in jobs_db.values() if j.get("status") == "completed"]),
            "avgOpportunitiesPerSearch": 4.2,
            "avgMatchScore": 85
        },
        "opportunityMetrics": {
            "totalOpportunities": 15,
            "savedOpportunities": 8,
            "totalFundingValue": 1250000,
            "avgFundingAmount": 156250
        },
        "proposalMetrics": {
            "totalProposals": 3,
            "submittedProposals": 2,
            "approvedProposals": 1,
            "successRate": 33
        },
        "timeSeriesData": [
            {"date": (datetime.now() - timedelta(days=6)).strftime("%Y-%m-%d"), "searches": 2, "opportunities": 8, "proposals": 1},
            {"date": (datetime.now() - timedelta(days=5)).strftime("%Y-%m-%d"), "searches": 1, "opportunities": 4, "proposals": 0},
            {"date": (datetime.now() - timedelta(days=4)).strftime("%Y-%m-%d"), "searches": 3, "opportunities": 12, "proposals": 2},
            {"date": (datetime.now() - timedelta(days=3)).strftime("%Y-%m-%d"), "searches": 1, "opportunities": 3, "proposals": 0},
            {"date": (datetime.now() - timedelta(days=2)).strftime("%Y-%m-%d"), "searches": 2, "opportunities": 7, "proposals": 1},
            {"date": (datetime.now() - timedelta(days=1)).strftime("%Y-%m-%d"), "searches": 1, "opportunities": 5, "proposals": 0},
            {"date": datetime.now().strftime("%Y-%m-%d"), "searches": 0, "opportunities": 0, "proposals": 0}
        ],
        "topFunders": [
            {"name": "U.S. Department of Labor", "opportunityCount": 3, "totalFunding": 450000},
            {"name": "Gates Foundation", "opportunityCount": 2, "totalFunding": 300000},
            {"name": "Ford Foundation", "opportunityCount": 2, "totalFunding": 250000},
            {"name": "JPMorgan Chase Foundation", "opportunityCount": 1, "totalFunding": 200000},
            {"name": "Google.org", "opportunityCount": 1, "totalFunding": 75000}
        ]
    }

async def run_llm_enhancement(job_id: str, grant_id: str):
    """Background task for LLM enhancement with progress updates"""
    job = jobs_db[job_id]

    try:
        from llm_enhancement_service import enhance_and_save_grant

        # Update progress
        job["current_task"] = "Generating AI summary..."
        job["progress"] = 25

        # Run LLM enhancement
        enhanced_grant = await enhance_and_save_grant(grant_id, supabase)

        # Update progress
        job["current_task"] = "Extracting tags and reasoning..."
        job["progress"] = 75

        # Mark complete
        job["status"] = "completed"
        job["progress"] = 100
        job["current_task"] = "Grant saved with AI insights!"
        job["result"] = {
            "grant_id": grant_id,
            "opportunity_id": enhanced_grant.get("opportunity_id"),
            "llm_summary": enhanced_grant.get("llm_summary"),
            "tags": enhanced_grant.get("tags", []),
            "detailed_reasoning": enhanced_grant.get("detailed_match_reasoning"),
            "completed_at": datetime.now().isoformat()
        }

    except Exception as e:
        job["status"] = "failed"
        job["error"] = str(e)
        job["current_task"] = f"Error: {str(e)}"
        print(f"[LLM Enhancement Job] Failed: {e}")

async def run_opportunity_search(job_id: str, criteria: SearchCriteria):
    """Execute Claude Code fundraising-cro agent for opportunity discovery"""
    print(f"[BACKGROUND TASK] Starting run_opportunity_search for job {job_id}")
    job = jobs_db[job_id]

    try:
        print(f"[BACKGROUND TASK] Job found, current status: {job['status']}")
        # Update job status
        job["current_task"] = "Initializing fundraising-cro agent..."
        job["progress"] = 10

        # Prepare context for fundraising agent
        per_scholas_context = """
Per Scholas is a leading national nonprofit that advances economic equity through rigorous,
tuition-free technology training for individuals from underrepresented communities.

Mission: To advance economic equity by providing access to technology careers for individuals
from underrepresented communities.

Programs:
- Cybersecurity Training (16-week intensive program)
- Cloud Computing (AWS/Azure certification tracks)
- Software Development (Full-stack development)
- IT Support (CompTIA certification preparation)

Impact:
- 20,000+ graduates to date
- 85% job placement rate
- 150% average salary increase
- 24 markets across the United States
- Focus on underrepresented minorities, women, veterans

Target Demographics:
- Individuals from underrepresented communities
- Women seeking technology careers
- Veterans transitioning to civilian workforce
- Career changers from declining industries
- Low-income individuals seeking economic mobility
"""

        fundraising_prompt = f"""
I need you to find actual, current funding opportunities for Per Scholas.

Organization Context:
{per_scholas_context}

User Search Request: {criteria.prompt}

Please execute your grant discovery protocol:
1. Search GRANTS.gov, NSF, DOL, and other federal databases for current opportunities
2. Find foundation grants from major funders (Gates, Ford, JPMorgan Chase, Google.org, etc.)
3. Look for corporate funding programs focused on workforce development and technology equity
4. Focus specifically on opportunities that align with Per Scholas' mission of technology training for underserved communities

For each opportunity found, provide:
- Title and funder organization
- Funding amount range
- Application deadline
- Match score (0-100) for Per Scholas fit based on mission alignment
- Detailed description and key requirements
- Contact information and application URL if available

Return results in a structured format with an "opportunities" array containing these details.
Priority should be given to opportunities with deadlines in the next 3-6 months and funding amounts over $50,000.
"""

        job["current_task"] = "Executing fundraising-cro agent search..."
        job["progress"] = 30

        # Use the new Claude Code session creation
        try:
            # Get existing opportunities to avoid duplicates from unified table
            try:
                existing_result = supabase.table("saved_opportunities").select("title, funder").execute()
                existing_opps = [f"{opp['title']} - {opp['funder']}" for opp in existing_result.data]
                existing_list = "; ".join(existing_opps) if existing_opps else "None"
            except:
                existing_list = "None"

            # Create comprehensive prompt for fundraising-cro agent
            orchestration_prompt = f"""You are a fundraising-cro agent for Per Scholas. Find MULTIPLE (3-5) REAL, CURRENT funding opportunities using web search and research.

Organization Context:
{per_scholas_context}

User Search Request: {criteria.prompt}

Execute this multi-step process:

1. Search current federal databases (GRANTS.gov, NSF, DOL) for technology workforce development opportunities
2. Research foundation grants from major funders aligned with our mission
3. Identify corporate funding programs for underserved communities
4. Filter for opportunities with deadlines in next 3-6 months and funding >$50k
5. Find at least 3-5 different opportunities from various sources

Existing opportunities to avoid duplicates: {existing_list}

CRITICAL OUTPUT FORMAT - READ CAREFULLY:
You MUST return ONLY raw JSON - NO markdown code blocks, NO explanatory text, NO ```json markers.
Your response should START with {{ and END with }}.

Example of CORRECT output:
{{
  "opportunities": [
    {{
      "id": "unique-id-string",
      "title": "Full grant title",
      "funder": "Organization name",
      "amount": 100000,
      "deadline": "2025-12-31",
      "description": "Detailed description of opportunity",
      "requirements": ["Requirement 1", "Requirement 2"],
      "contact": "email@agency.gov",
      "application_url": "https://...",
      "contact_name": "Contact Person Name or null",
      "contact_phone": "555-1234 or null",
      "contact_description": "Additional contact info or null",
      "eligibility_explanation": "Who can apply or null",
      "cost_sharing": false,
      "cost_sharing_description": "Cost sharing details or null",
      "additional_info_url": "https://... or null",
      "additional_info_text": "Extra info or null",
      "archive_date": "2025-12-31 or null",
      "forecast_date": "2025-01-01 or null",
      "close_date_explanation": "Deadline details or null",
      "expected_number_of_awards": "5-10 or null",
      "award_floor": 50000,
      "award_ceiling": 250000,
      "attachments": [],
      "version": "1 or null",
      "last_updated_date": "2025-01-01 or null"
    }}
  ]
}}

REQUIREMENTS:
- Return ONLY the JSON object (no markdown blocks, no extra text)
- Start with {{ and end with }}
- All string fields use double quotes
- amount, award_floor, award_ceiling are integers (no commas)
- deadline dates in YYYY-MM-DD format
- Do NOT include match_score (it will be calculated automatically)
- requirements is array of strings
- attachments is empty array [] (no attachment fetching)
- Use null for optional fields if no data available"""

            job["current_task"] = "Creating Claude Code fundraising session..."
            job["progress"] = 50

            # Create Claude Code session (with grants service fallback)
            print(f"[Claude Code Session] Starting fundraising opportunity discovery...")

            # Use grants service API if available, otherwise fall back to Claude Code
            use_api = False  # Set to False to use Claude Code instead

            if use_api:
                print(f"[Claude Code Session] Fetching real grants data...")
                search_keywords = criteria.prompt if criteria.prompt and criteria.prompt != "hi" else "technology workforce development"
                # Clean the search keywords - remove newlines and extra whitespace
                search_keywords = search_keywords.strip()
                print(f"[DEBUG] Search keywords: '{search_keywords}'")

                grants_service = GrantsGovService(supabase_client=supabase)
                real_grants = grants_service.search_grants(search_keywords, limit=10)
                print(f"[DEBUG] Retrieved {len(real_grants)} real grants")
                orchestration_result = json.dumps({"opportunities": real_grants})
            else:
                session_result = create_claude_code_session(
                    prompt=orchestration_prompt,
                    session_type="fundraising-cro",
                    timeout=900
                )

                if not session_result['success']:
                    raise Exception(f"Claude Code session failed: {session_result['error']}")

                orchestration_result = session_result['output']

            # Save raw response for debugging
            with open('/tmp/last_claude_response.txt', 'w') as f:
                f.write(orchestration_result)
            print(f"[DEBUG] Saved raw Claude response to /tmp/last_claude_response.txt")

            job["current_task"] = "Processing fundraising session results..."
            job["progress"] = 80

            # Parse the orchestrated response
            opportunities = parse_orchestration_response(orchestration_result)

            # Score opportunities using match_scoring (Claude is just a scraper)
            if opportunities and semantic_service:
                from match_scoring import calculate_match_score
                print(f"[SCORING] Scoring {len(opportunities)} opportunities from Claude agent...")

                for opp in opportunities:
                    try:
                        # Find similar RFPs for this opportunity
                        opp_text = f"{opp.get('title', '')} {opp.get('description', '')}"
                        similar_rfps = semantic_service.find_similar_rfps(opp_text, limit=5)

                        # Calculate real match score using similar RFPs (with feedback learning)
                        opportunity_id = opp.get('id') or opp.get('opportunity_id')
                        match_score = calculate_match_score(opp, similar_rfps, opportunity_id)
                        opp['match_score'] = match_score

                        print(f"[SCORING] {opp.get('title', 'Unknown')[:60]}... = {match_score}% (found {len(similar_rfps)} similar RFPs)")
                    except Exception as e:
                        print(f"[SCORING] Error scoring opportunity: {e}")
                        opp['match_score'] = opp.get('match_score', 50)  # Keep Claude's estimate as fallback

            # Tag opportunities from Claude Agent with source="Agent"
            if not use_api and opportunities:
                for opp in opportunities:
                    opp['source'] = 'Agent'
                print(f"[DEBUG] Tagged {len(opportunities)} opportunities with source='Agent'")

        except Exception as e:
            print(f"Orchestration failed: {e}")
            opportunities = []

        # If no opportunities found, return empty result
        if not opportunities:
            opportunities = []

        # Auto-save disabled for demo - return opportunities directly
        saved_opportunities = opportunities
        # if opportunities:
        #     job["current_task"] = "Saving opportunities to database..."
        #     job["progress"] = 90

        #     for opp in opportunities:
        #         try:
        #             # Save to Supabase
        #             result = supabase.table("opportunities").insert({
        #                 "id": opp.get("id"),
        #                 "title": opp.get("title"),
        #                 "funder": opp.get("funder"),
        #                 "amount": opp.get("amount"),
        #                 "deadline": opp.get("deadline"),
        #                 "match_score": opp.get("match_score", 0),
        #                 "description": opp.get("description"),
        #                 "requirements": opp.get("requirements", []),
        #                 "contact": opp.get("contact"),
        #                 "application_url": opp.get("application_url"),
        #                 "status": "active",
        #                 "created_at": datetime.now().isoformat(),
        #                 "updated_at": datetime.now().isoformat()
        #             }).execute()
        #             saved_opportunities.append(opp)
        #             print(f"Saved opportunity: {opp.get('title')}")
        #         except Exception as e:
        #             print(f"Failed to save opportunity {opp.get('title')}: {e}")
        #             # Continue with other opportunities

        # Complete job with opportunities for user review
        job["status"] = "completed"
        job["progress"] = 100
        job["current_task"] = "Search completed successfully"
        job["result"] = {
            "opportunities": opportunities,
            "saved_opportunities": len(saved_opportunities),
            "total_found": len(opportunities),
            "search_criteria": criteria.model_dump(),
            "completed_at": datetime.now().isoformat()
        }

    except Exception as e:
        job["status"] = "failed"
        job["error"] = str(e)
        job["current_task"] = f"Error: {str(e)}"

async def run_proposal_generation(job_id: str, request: ProposalRequest):
    """Execute Claude Code agent for proposal generation"""
    job = jobs_db[job_id]

    try:
        # Update job status
        job["current_task"] = "Initializing Claude Code proposal agent..."
        job["progress"] = 10

        # Create Claude Code prompt for proposal generation
        claude_prompt = f"""
You are a grant proposal writing expert for Per Scholas, a nonprofit focused on technology workforce development for underserved communities.

Generate a comprehensive grant proposal for the following opportunity:

Opportunity Title: {request.opportunity_title}
Funder: {request.funder}
Funding Amount: ${request.amount:,}
Deadline: {request.deadline}
Description: {request.description}
Requirements: {', '.join(request.requirements)}

Create a professional grant proposal that includes:

1. Executive Summary
2. Organization Background (Per Scholas)
3. Project Description and Goals
4. Target Population and Need Assessment
5. Implementation Plan and Timeline
6. Budget Justification
7. Expected Outcomes and Evaluation
8. Sustainability Plan
9. Conclusion

Ensure the proposal:
- Aligns with Per Scholas' mission of providing technology training to underserved communities
- Addresses the specific requirements and priorities of {request.funder}
- Demonstrates clear impact and measurable outcomes
- Shows understanding of the target population's needs
- Presents a realistic budget and timeline
- Emphasizes diversity, equity, and inclusion

The proposal should be compelling, professional, and specifically tailored to this opportunity.
"""

        job["current_task"] = "Executing Claude Code proposal generation..."
        job["progress"] = 30

        # Use the new Claude Code session creation for proposal generation
        try:
            # Per Scholas context for proposal generation
            per_scholas_context = """
Per Scholas is a leading national nonprofit that advances economic equity through rigorous,
tuition-free technology training for individuals from underrepresented communities.

Mission: To advance economic equity by providing access to technology careers for individuals
from underrepresented communities.

Programs:
- Cybersecurity Training (16-week intensive program)
- Cloud Computing (AWS/Azure certification tracks)
- Software Development (Full-stack development)
- IT Support (CompTIA certification preparation)

Impact:
- 20,000+ graduates to date
- 85% job placement rate
- 150% average salary increase
- 24 markets across the United States
- Focus on underrepresented minorities, women, veterans

Target Demographics:
- Individuals from underrepresented communities
- Women seeking technology careers
- Veterans transitioning to civilian workforce
- Career changers from declining industries
- Low-income individuals seeking economic mobility
"""

            # Comprehensive orchestration prompt for proposal generation
            proposal_orchestration_prompt = f"""You are a comprehensive proposal generation system for Per Scholas. Use your Task tool to orchestrate multiple specialized agents for creating a winning grant proposal.

Organization Context:
{per_scholas_context}

Opportunity Details:
Title: {request.opportunity_title}
Funder: {request.funder}
Amount: ${request.amount:,}
Deadline: {request.deadline}
Description: {request.description}
Requirements: {', '.join(request.requirements)}

Multi-Agent Orchestration Plan:

1. Use fundraising-cro agent for:
   - Grant writing best practices
   - Funder research and alignment
   - Compliance requirements analysis
   - Proposal structure and sections

2. Use financial-cfo agent for:
   - Budget development and justification
   - ROI calculations and projections
   - Cost-effectiveness analysis
   - Financial sustainability planning

3. Use product-cpo agent for:
   - Impact metrics and measurement
   - Program effectiveness data
   - User outcomes and success rates
   - Evaluation methodology

4. Use marketing-cmo agent for:
   - Compelling messaging and positioning
   - Stakeholder engagement strategy
   - Communication and dissemination plan

Generate a complete, professional grant proposal with these sections:
1. Executive Summary
2. Organization Background
3. Project Description and Goals
4. Target Population and Need Assessment
5. Implementation Plan and Timeline
6. Budget Justification
7. Expected Outcomes and Evaluation
8. Sustainability Plan
9. Conclusion

The proposal should be compelling, data-driven, and specifically tailored to {request.funder}'s priorities and requirements."""

            job["current_task"] = "Creating Claude Code proposal session..."
            job["progress"] = 50

            # Create Claude Code session for proposal generation (with dummy content fallback)
            print(f"[Claude Code Session] Starting proposal generation...")

            # Use dummy proposal content if Claude Code not available, otherwise use Claude Code
            use_api = False  # Set to False to use Claude Code instead

            if use_api:
                print(f"[Claude Code Session] Using dummy proposal template...")
                proposal_result = f'''
# Grant Proposal: {request.opportunity_title}

## Executive Summary
Per Scholas requests ${request.amount:,} from {request.funder} to expand our proven technology workforce development program, directly addressing the critical need for skilled tech professionals from underrepresented communities.

## Organization Background
Per Scholas is a leading nonprofit that advances economic equity through rigorous, tuition-free technology training programs. Since 1995, we have graduated over 18,000 students with an average starting salary of $52,000—a 3x increase from their pre-program earnings.

## Project Description and Goals
This initiative will:
- Train 250 additional learners in high-demand technology roles
- Achieve 85% job placement rate within 180 days
- Generate $13M in aggregate annual wage increases
- Partner with 50+ employers for direct hiring pathways

## Target Population and Need Assessment
We serve adults from communities that have been systemically excluded from economic opportunity:
- 65% people of color
- 50% women and gender-expansive individuals
- 70% earning less than $30,000 annually
- Average age: 32 years old

## Implementation Plan and Timeline
**Phase 1 (Months 1-6):** Program expansion and curriculum development
**Phase 2 (Months 7-18):** Student recruitment and training delivery
**Phase 3 (Months 19-24):** Job placement and career support services

## Budget Justification
- Instruction and curriculum: 45% (${int(request.amount * 0.45):,})
- Student support services: 25% (${int(request.amount * 0.25):,})
- Employer engagement: 20% (${int(request.amount * 0.20):,})
- Administrative costs: 10% (${int(request.amount * 0.10):,})

## Expected Outcomes and Evaluation
- 250 program graduates
- 85% job placement rate
- $52,000 average starting salary
- 90% job retention at 12 months
- ROI of 400% through increased tax revenue and reduced social services

## Sustainability Plan
Per Scholas will sustain this program through diversified funding including corporate partnerships, government contracts, and earned revenue from employer-paid training services.

## Conclusion
This partnership with {request.funder} will create lasting economic mobility for underserved communities while addressing critical workforce needs in the technology sector. Together, we can build a more equitable and prosperous future.

---
*Generated on {datetime.now().strftime("%B %d, %Y")} for {request.funder}*
                '''.strip()
            else:
                session_result = create_claude_code_session(
                    prompt=proposal_orchestration_prompt,
                    session_type="fundraising-cro",
                    timeout=900
                )

                if not session_result['success']:
                    raise Exception(f"Claude Code session failed: {session_result['error']}")

                proposal_result = session_result['output']
            job["current_task"] = "Processing proposal session results..."
            job["progress"] = 80

            # Parse the orchestrated proposal
            proposal_content = parse_proposal_orchestration_response(proposal_result)

        except Exception as e:
            print(f"Proposal orchestration failed: {e}")
            proposal_content = ""

        # If no content from agent, raise error
        if not proposal_content:
            raise Exception("Fundraising agent failed to generate proposal content")

        # Save proposal to database
        proposal_id = str(uuid.uuid4())

        try:
            supabase.table("proposals").insert({
                "id": proposal_id,
                "title": f"Proposal for {request.opportunity_title}",
                "opportunity_id": request.opportunity_id,
                "opportunity_title": request.opportunity_title,
                "status": "draft",
                "content": proposal_content,
                "funding_amount": request.amount,
                "deadline": request.deadline,
                "funder": request.funder,
                "created_at": datetime.now().isoformat(),
                "updated_at": datetime.now().isoformat()
            }).execute()
        except Exception as e:
            print(f"Error saving proposal to Supabase: {e}")

        # Complete job
        job["status"] = "completed"
        job["progress"] = 100
        job["current_task"] = "Proposal generation completed successfully"
        job["result"] = {
            "proposal_id": proposal_id,
            "title": f"Proposal for {request.opportunity_title}",
            "content_length": len(proposal_content),
            "completed_at": datetime.now().isoformat()
        }

    except Exception as e:
        job["status"] = "failed"
        job["error"] = str(e)
        job["current_task"] = f"Error: {str(e)}"

@app.get("/api/proposals/{proposal_id}/download")
async def download_proposal(proposal_id: int):
    """
    Serve a proposal PDF file from the server filesystem.

    Args:
        proposal_id: The ID of the proposal in the database

    Returns:
        FileResponse with the PDF file
    """
    try:
        # Get proposal from database to retrieve file_path
        result = supabase.table('proposals').select('*').eq('id', proposal_id).execute()

        if not result.data or len(result.data) == 0:
            raise HTTPException(status_code=404, detail=f"Proposal {proposal_id} not found")

        proposal = result.data[0]
        file_path = proposal.get('file_path')

        if not file_path or not os.path.exists(file_path):
            raise HTTPException(status_code=404, detail=f"Proposal file not found at {file_path}")

        # Extract filename from path
        filename = os.path.basename(file_path)

        return FileResponse(
            path=file_path,
            media_type='application/pdf',
            filename=filename,
            headers={
                "Content-Disposition": f"inline; filename={filename}"
            }
        )

    except HTTPException:
        raise
    except Exception as e:
        print(f"[ERROR] Failed to serve proposal {proposal_id}: {e}")
        raise HTTPException(status_code=500, detail=f"Failed to serve proposal: {str(e)}")



if __name__ == "__main__":
    import uvicorn
    port = int(os.environ.get("PORT", 8001))
    uvicorn.run(app, host="0.0.0.0", port=port)<|MERGE_RESOLUTION|>--- conflicted
+++ resolved
@@ -273,16 +273,9 @@
     description: str
     requirements: List[str]
 
-<<<<<<< HEAD
 class FeedbackRequest(BaseModel):
     feedback_type: str  # 'positive' or 'negative'
     user_id: str = "anonymous"
-=======
-
-class UpdateOpportunityDescriptionRequest(BaseModel):
-    description: str
-
->>>>>>> cd38a2bb
 
 @app.on_event("startup")
 async def startup_event():
