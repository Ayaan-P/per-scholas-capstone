from fastapi import FastAPI, BackgroundTasks, HTTPException
from fastapi.middleware.cors import CORSMiddleware
from pydantic import BaseModel
import asyncio
import uuid
import os
import subprocess
import tempfile
from grants_service import GrantsGovService
# from semantic_service import SemanticService  # Disabled for Render free tier
from typing import List, Dict, Any, Optional
from datetime import datetime, timedelta
import json
from supabase import create_client, Client
from dotenv import load_dotenv
from anthropic import Anthropic
from scheduler_service import SchedulerService

load_dotenv()

def create_claude_code_session(prompt: str, session_type: str = "fundraising-cro", timeout: int = 900) -> dict:
    """
    Create a Claude Code session similar to iron_man_wake_hybrid.py
    Returns structured response from Claude Code session
    """
    try:
        # Create temporary file for the prompt if needed
        with tempfile.NamedTemporaryFile(mode='w', delete=False, suffix='.txt') as f:
            f.write(prompt)
            temp_prompt_file = f.name

        # Set up environment variables similar to iron_man_wake
        env = os.environ.copy()

        # Configure Claude Code environment for non-interactive session
        env.update({
            'CLAUDE_NON_INTERACTIVE': 'true',
            'CLAUDE_OUTPUT_FORMAT': 'json',
            'CLAUDE_SESSION_TYPE': session_type
        })

        print(f"[Claude Code Session] Starting {session_type} session...")
        print(f"[Claude Code Session] Prompt length: {len(prompt)} chars")

        # Execute Claude Code session similar to iron_man_wake but non-interactive
        # Using --print flag for non-interactive mode
        result = subprocess.run([
            'claude', '--print'
        ],
        input=prompt,
        capture_output=True,
        text=True,
        timeout=timeout,
        env=env,
        cwd=os.getcwd()
        )

        print(f"[Claude Code Session] Completed with return code: {result.returncode}")
        print(f"[Claude Code Session] Output length: {len(result.stdout)} chars")

        if result.stderr:
            print(f"[Claude Code Session] Stderr: {result.stderr}")

        # Clean up temp file
        try:
            os.unlink(temp_prompt_file)
        except:
            pass

        if result.returncode == 0:
            return {
                'success': True,
                'output': result.stdout,
                'error': None,
                'session_type': session_type
            }
        else:
            return {
                'success': False,
                'output': result.stdout,
                'error': result.stderr,
                'session_type': session_type
            }

    except subprocess.TimeoutExpired:
        return {
            'success': False,
            'output': '',
            'error': f'Claude Code session timed out after {timeout} seconds',
            'session_type': session_type
        }
    except Exception as e:
        return {
            'success': False,
            'output': '',
            'error': str(e),
            'session_type': session_type
        }


def parse_orchestration_response(orchestration_result):
    """Parse Claude Code orchestration result to extract structured opportunities"""
    try:
        if isinstance(orchestration_result, str):
            # Try to extract JSON from the orchestrated response
            import re
            json_match = re.search(r'\[.*\]', orchestration_result, re.DOTALL)
            if json_match:
                opportunities = json.loads(json_match.group())
                return opportunities

            # Try to find JSON object with opportunities array
            json_match = re.search(r'\{.*"opportunities".*\}', orchestration_result, re.DOTALL)
            if json_match:
                data = json.loads(json_match.group())
                return data.get('opportunities', [])

        # If it's already structured data
        if hasattr(orchestration_result, 'get'):
            return orchestration_result.get('opportunities', [])
        elif isinstance(orchestration_result, list):
            return orchestration_result

        return []
    except Exception as e:
        print(f"Failed to parse orchestration response: {e}")
        return []

def parse_proposal_orchestration_response(orchestration_result):
    """Parse Claude Code orchestration result for proposal generation"""
    try:
        if isinstance(orchestration_result, str):
            return orchestration_result
        elif hasattr(orchestration_result, 'get'):
            return orchestration_result.get('proposal_content', str(orchestration_result))
        return str(orchestration_result)
    except:
        return ""

app = FastAPI(title="PerScholas Fundraising API")

# Supabase configuration
SUPABASE_URL = os.getenv("SUPABASE_URL", "https://zjqwpvdcpzeguhdwrskr.supabase.co")
SUPABASE_KEY = os.getenv("SUPABASE_KEY", "eyJhbGciOiJIUzI1NiIsInR5cCI6IkpXVCJ9.eyJpc3MiOiJzdXBhYmFzZSIsInJlZiI6InpqcXdwdmRjcHplZ3VoZHdyc2tyIiwicm9sZSI6ImFub24iLCJpYXQiOjE3NTgyNTczMzcsImV4cCI6MjA3MzgzMzMzN30.Ba46pLQFygSQoe-TZ4cRvLCpmT707zw2JT8qIRSjopU")
supabase: Client = create_client(SUPABASE_URL, SUPABASE_KEY)

# Anthropic client configuration
ANTHROPIC_API_KEY = os.getenv("ANTHROPIC_API_KEY")
anthropic_client = Anthropic(api_key=ANTHROPIC_API_KEY) if ANTHROPIC_API_KEY else None

# Semantic service for RFP matching (lazy loaded to avoid startup issues)
semantic_service = None

# Initialize scheduler service (will start on app startup)
scheduler_service = None

# Enable CORS for frontend
app.add_middleware(
    CORSMiddleware,
    allow_origins=["*"],  # Allow all origins for now - can restrict later
    allow_credentials=True,
    allow_methods=["*"],
    allow_headers=["*"],
)

# In-memory job tracking (database for persistence)
jobs_db: Dict[str, Dict[str, Any]] = {}
opportunities_db: List[Dict[str, Any]] = []

class SearchRequest(BaseModel):
    prompt: str

class SearchCriteria(BaseModel):
    prompt: str
    focus_areas: Optional[List[str]] = None
    funding_range_min: Optional[int] = None
    funding_range_max: Optional[int] = None
    deadline_days: Optional[int] = None
    target_populations: Optional[List[str]] = None

class JobStatus(BaseModel):
    job_id: str
    status: str  # "running", "completed", "failed"
    progress: int
    current_task: str
    result: Optional[Dict[str, Any]] = None
    error: Optional[str] = None

class ProposalRequest(BaseModel):
    opportunity_id: str
    opportunity_title: str
    funder: str
    amount: int
    deadline: str
    description: str
    requirements: List[str]

@app.on_event("startup")
async def startup_event():
    """Initialize scheduler on startup"""
    global scheduler_service
    scheduler_service = SchedulerService(supabase)
    scheduler_service.start()

@app.on_event("shutdown")
async def shutdown_event():
    """Stop scheduler on shutdown"""
    if scheduler_service:
        scheduler_service.stop()

@app.get("/api/health")
async def health_check():
    return {
        "status": "healthy",
        "service": "PerScholas Fundraising API",
        "scheduler_running": scheduler_service is not None
    }

@app.post("/api/search-opportunities")
async def start_opportunity_search(
    criteria: SearchCriteria,
    background_tasks: BackgroundTasks
):
    """Start AI-powered opportunity discovery"""
    job_id = str(uuid.uuid4())

    # Initialize job
    jobs_db[job_id] = {
        "job_id": job_id,
        "status": "running",
        "progress": 0,
        "current_task": "Initializing AI agent...",
        "result": None,
        "error": None,
        "created_at": datetime.now().isoformat()
    }

    # Start background task
    import asyncio
    asyncio.create_task(run_opportunity_search(job_id, criteria))

    return {"job_id": job_id, "status": "started"}

@app.get("/api/jobs/{job_id}")
async def get_job_status(job_id: str):
    """Get job status and results"""
    if job_id not in jobs_db:
        raise HTTPException(status_code=404, detail="Job not found")

    return jobs_db[job_id]

@app.get("/api/opportunities")
async def get_opportunities():
    """Get all saved opportunities from database"""
    try:
        # Query from saved_opportunities table which has the source field
        result = supabase.table("saved_opportunities").select("*").order("saved_at", desc=True).execute()
        return {"opportunities": result.data}
    except Exception as e:
        # Fallback to opportunities table if saved_opportunities doesn't exist
        try:
            result = supabase.table("opportunities").select("*").execute()
            return {"opportunities": result.data}
        except:
            return {"opportunities": opportunities_db}

@app.get("/api/scraped-grants")
async def get_scraped_grants(
    source: Optional[str] = None,
    limit: int = 50,
    offset: int = 0
):
    """
    Get grants collected by scheduled scrapers

    Args:
        source: Filter by data source (grants_gov, state, local, etc.)
        limit: Maximum number of grants to return
        offset: Pagination offset
    """
    try:
        query = supabase.table("scraped_grants").select("*")

        if source:
            query = query.eq("source", source)

        query = query.order("created_at", desc=True)\
                    .range(offset, offset + limit - 1)

        result = query.execute()

        return {
            "grants": result.data,
            "count": len(result.data),
            "source": source,
            "limit": limit,
            "offset": offset
        }
    except Exception as e:
        raise HTTPException(status_code=500, detail=f"Failed to fetch scraped grants: {str(e)}")

@app.get("/api/scheduler/status")
async def get_scheduler_status():
    """Get status of scheduled scraping jobs"""
    if not scheduler_service:
        raise HTTPException(status_code=503, detail="Scheduler not initialized")

    try:
        jobs = scheduler_service.get_job_status()
        scheduled_jobs = []

        # Get info about scheduled jobs
        for job in scheduler_service.scheduler.get_jobs():
            scheduled_jobs.append({
                "id": job.id,
                "name": job.name,
                "next_run": job.next_run_time.isoformat() if job.next_run_time else None
            })

        return {
            "scheduler_running": True,
            "recent_jobs": jobs,
            "scheduled_jobs": scheduled_jobs
        }
    except Exception as e:
        raise HTTPException(status_code=500, detail=f"Failed to get scheduler status: {str(e)}")

@app.post("/api/scheduler/run/{job_name}")
async def run_scheduler_job(job_name: str):
    """Manually trigger a scheduled scraping job"""
    if not scheduler_service:
        raise HTTPException(status_code=503, detail="Scheduler not initialized")

    try:
        await scheduler_service.run_job_now(job_name)
        return {
            "status": "started",
            "job_name": job_name,
            "message": f"Job '{job_name}' triggered successfully"
        }
    except ValueError as e:
        raise HTTPException(status_code=404, detail=str(e))
    except Exception as e:
        raise HTTPException(status_code=500, detail=f"Failed to run job: {str(e)}")

@app.post("/api/scraped-grants/{grant_id}/save")
async def save_scraped_grant(grant_id: str):
    """Start LLM enhancement job for a scraped grant (async with progress tracking)"""
    try:
        # Fetch the grant from scraped_grants table
        result = supabase.table("scraped_grants").select("*").eq("id", grant_id).execute()

        if not result.data:
            raise HTTPException(status_code=404, detail="Grant not found")

        grant = result.data[0]

        # Check if already saved
        existing = supabase.table("opportunities").select("id").eq("id", grant["opportunity_id"]).execute()

        if existing.data:
            return {
                "status": "already_saved",
                "message": "This grant is already in your pipeline"
            }

<<<<<<< HEAD
        # Create background job for LLM enhancement
        job_id = str(uuid.uuid4())

        jobs_db[job_id] = {
            "job_id": job_id,
            "status": "running",
            "progress": 0,
            "current_task": "Starting LLM enhancement...",
            "result": None,
            "error": None,
            "created_at": datetime.now().isoformat(),
            "grant_id": grant_id,
            "grant_title": grant.get("title")
=======
        # Save to saved_opportunities table
        # Note: saved_at is auto-generated
        saved_data = {
            "opportunity_id": grant["opportunity_id"],
            "title": grant["title"],
            "funder": grant["funder"],
            "amount": grant["amount"],
            "deadline": grant["deadline"],
            "match_score": grant["match_score"],
            "description": grant["description"],
            "requirements": grant.get("requirements", []),
            "contact": grant.get("contact", ""),
            "application_url": grant["application_url"],
            "source": grant.get("source", "grants_gov")  # Include source field
>>>>>>> 84989a26
        }

        # Start background task
        asyncio.create_task(run_llm_enhancement(job_id, grant_id))

        return {
            "status": "processing",
            "job_id": job_id,
            "message": "Grant is being enhanced with AI insights...",
            "grant_title": grant.get("title")
        }
    except HTTPException:
        raise
    except Exception as e:
        raise HTTPException(status_code=500, detail=f"Failed to start enhancement: {str(e)}")

@app.post("/api/opportunities/{opportunity_id}/generate-summary")
async def generate_opportunity_summary(opportunity_id: str):
    """Generate an AI-powered summary for a saved opportunity"""
    try:
        # Fetch the opportunity from saved_opportunities
        result = supabase.table("saved_opportunities").select("*").eq("id", opportunity_id).execute()
        
        if not result.data:
            raise HTTPException(status_code=404, detail="Opportunity not found")
        
        opportunity = result.data[0]
        
        # Check if we have an Anthropic API key
        anthropic_key = os.getenv("ANTHROPIC_API_KEY", "")
        if not anthropic_key or anthropic_key == "your_anthropic_key_here_if_you_have_one":
            # Return a structured summary without AI
            description = opportunity.get("description", "No description available")
            requirements = opportunity.get("requirements", [])
            
            return {
                "summary": {
                    "overview": description[:500] + ("..." if len(description) > 500 else ""),
                    "key_details": [
                        f"💰 Funding Amount: ${opportunity.get('amount', 0):,}",
                        f"🏢 Funder: {opportunity.get('funder', 'N/A')}",
                        f"📅 Deadline: {opportunity.get('deadline', 'N/A')}",
                        f"📊 Match Score: {opportunity.get('match_score', 0)}%",
                        f"📋 Requirements: {len(requirements)} listed" if requirements else "Requirements: See full description"
                    ],
                    "funding_priorities": [
                        "AI analysis not available - API key required",
                        "Review the full description for detailed funding priorities",
                        "Check the funder's website for additional context"
                    ]
                }
            }
        
        # Use Anthropic Claude to generate summary
        client = Anthropic(api_key=anthropic_key)
        
        prompt = f"""Analyze this grant opportunity and provide a comprehensive understanding of what this RFP offers.

Grant Details:
- Title: {opportunity.get('title', 'N/A')}
- Funder: {opportunity.get('funder', 'N/A')}
- Amount: ${opportunity.get('amount', 0):,}
- Deadline: {opportunity.get('deadline', 'N/A')}
- Match Score: {opportunity.get('match_score', 0)}%
- Description: {opportunity.get('description', 'N/A')}
- Requirements: {json.dumps(opportunity.get('requirements', []))}

Provide a structured analysis in JSON format with these sections:

1. "overview": A comprehensive 4-6 sentence summary that explains:
   - What this grant is funding (the main purpose and scope)
   - Who the intended beneficiaries are
   - What types of projects or activities are eligible
   - Any unique aspects or special focus areas

2. "key_details": Array of 6-8 specific, factual bullet points about:
   - Funding amount and award structure
   - Eligibility requirements
   - Application requirements or process details
   - Timeline and deadline information
   - Geographic restrictions or preferences
   - Priority areas or evaluation criteria
   - Matching funds requirements (if any)
   - Any other important conditions or constraints

3. "funding_priorities": Array of 3-5 bullet points describing what the funder is specifically looking to support or achieve with this grant

Return ONLY valid JSON, no other text."""

        response = client.messages.create(
            model="claude-3-5-sonnet-20241022",
            max_tokens=1500,
            messages=[{
                "role": "user",
                "content": prompt
            }]
        )
        
        # Parse the response
        summary_text = response.content[0].text
        try:
            summary = json.loads(summary_text)
        except:
            # If JSON parsing fails, create a structured response from the text
            summary = {
                "overview": summary_text[:500],
                "key_details": ["AI-generated insights available in overview"],
                "funding_priorities": ["Review the overview for detailed analysis"]
            }
        
        # Optionally save the summary back to the database
        # supabase.table("saved_opportunities").update({"ai_summary": summary}).eq("id", opportunity_id).execute()
        
        return {"summary": summary}
        
    except HTTPException:
        raise
    except Exception as e:
        print(f"Error generating summary: {e}")
        raise HTTPException(status_code=500, detail=f"Failed to generate summary: {str(e)}")

@app.post("/api/opportunities/{opportunity_id}/save")
async def save_opportunity(opportunity_id: str):
    """Save a specific opportunity to the database with RFP similarity analysis"""
    # Find opportunity in current job results
    opportunity = None
    for job in jobs_db.values():
        if job.get("result") and job["result"].get("opportunities"):
            for opp in job["result"]["opportunities"]:
                if opp["id"] == opportunity_id:
                    opportunity = opp
                    break

    if not opportunity:
        raise HTTPException(status_code=404, detail="Opportunity not found")

    try:
        # Generate embedding for the opportunity
        opportunity_text = f"{opportunity['title']} {opportunity['description']}"
        # embedding = semantic_service.get_embedding(opportunity_text)  # Disabled for Render free tier
        embedding = None

        # Find similar RFPs
        # similar_rfps = semantic_service.find_similar_rfps(opportunity_text, limit=3)  # Disabled for Render free tier
        similar_rfps = []

        # Save to saved_opportunities table with embedding
        saved_data = {
            "opportunity_id": opportunity["id"],
            "title": opportunity["title"],
            "funder": opportunity["funder"],
            "amount": opportunity["amount"],
            "deadline": opportunity["deadline"],
            "match_score": opportunity["match_score"],
            "description": opportunity["description"],
            "requirements": opportunity["requirements"],
            "contact": opportunity["contact"],
            "application_url": opportunity["application_url"]
        }

        if embedding:
            saved_data["embedding"] = embedding

        supabase.table("saved_opportunities").insert(saved_data).execute()

        # Also save to legacy table for backward compatibility
        supabase.table("opportunities").insert({
            "id": opportunity["id"],
            "title": opportunity["title"],
            "funder": opportunity["funder"],
            "amount": opportunity["amount"],
            "deadline": opportunity["deadline"],
            "match_score": opportunity["match_score"],
            "description": opportunity["description"],
            "requirements": opportunity["requirements"],
            "contact": opportunity["contact"],
            "application_url": opportunity["application_url"],
            "created_at": datetime.now().isoformat()
        }).execute()

        # Also add to local cache
        opportunities_db.append(opportunity)

        return {
            "status": "saved",
            "opportunity_id": opportunity_id,
            "similar_rfps": similar_rfps,
            "message": f"Opportunity saved! Found {len(similar_rfps)} similar historical RFPs."
        }
    except Exception as e:
        raise HTTPException(status_code=500, detail=f"Failed to save opportunity: {str(e)}")

@app.post("/api/rfps/load")
async def load_rfps():
    """Load RFPs from directory into database (admin endpoint)"""
    try:
        # Load RFPs from directory
        # rfps = semantic_service.load_rfps_from_directory()  # Disabled for Render free tier
        rfps = []

        if not rfps:
            return {"status": "no_rfps", "message": "No RFPs found to load - semantic service disabled"}

        # Store in Supabase
        # success = semantic_service.store_rfps_in_supabase(rfps)  # Disabled for Render free tier
        success = False

        if success:
            return {
                "status": "success",
                "message": f"Successfully loaded {len(rfps)} RFPs into database",
                "count": len(rfps)
            }
        else:
            raise HTTPException(status_code=500, detail="Failed to store RFPs in database")

    except Exception as e:
        raise HTTPException(status_code=500, detail=f"Failed to load RFPs: {str(e)}")

@app.get("/api/rfps/similar/{opportunity_id}")
async def get_similar_rfps(opportunity_id: str):
    """Get similar RFPs for a saved opportunity"""
    try:
        # Find opportunity in saved opportunities
        result = supabase.table("saved_opportunities").select("*").eq("opportunity_id", opportunity_id).execute()

        if not result.data:
            raise HTTPException(status_code=404, detail="Saved opportunity not found")

        opportunity = result.data[0]
        opportunity_text = f"{opportunity['title']} {opportunity['description']}"

        # # Lazy load semantic service - DISABLED for Render free tier
        # global semantic_service
        # if semantic_service is None:
        #     # from semantic_service import SemanticService  # Disabled for Render free tier
        #     semantic_service = SemanticService()

        # # Find similar RFPs
        # similar_rfps = semantic_service.find_similar_rfps(opportunity_text, limit=5)
        similar_rfps = []  # Disabled for Render free tier

        return {
            "opportunity": opportunity,
            "similar_rfps": similar_rfps
        }

    except HTTPException:
        raise
    except Exception as e:
        raise HTTPException(status_code=500, detail=f"Error finding similar RFPs: {str(e)}")

@app.get("/api/proposals")
async def get_proposals():
    """Get all proposals from database"""
    try:
        result = supabase.table("proposals").select("*").order("created_at", desc=True).execute()
        return {"proposals": result.data}
    except Exception as e:
        return {"proposals": []}

@app.post("/api/proposals/generate")
async def generate_proposal(
    request: ProposalRequest,
    background_tasks: BackgroundTasks
):
    """Generate a proposal using Claude Code"""
    job_id = str(uuid.uuid4())

    # Initialize job
    jobs_db[job_id] = {
        "job_id": job_id,
        "status": "running",
        "progress": 0,
        "current_task": "Initializing proposal generation...",
        "result": None,
        "error": None,
        "created_at": datetime.now().isoformat()
    }

    # Start background task
    background_tasks.add_task(run_proposal_generation, job_id, request)

    return {"job_id": job_id, "status": "started"}

@app.put("/api/proposals/{proposal_id}/status")
async def update_proposal_status(proposal_id: str, status_update: dict):
    """Update proposal status"""
    try:
        supabase.table("proposals").update({
            "status": status_update["status"],
            "updated_at": datetime.now().isoformat()
        }).eq("id", proposal_id).execute()

        return {"status": "updated", "proposal_id": proposal_id}
    except Exception as e:
        raise HTTPException(status_code=500, detail=f"Failed to update proposal: {str(e)}")

@app.get("/api/dashboard/stats")
async def get_dashboard_stats():
    """Get dashboard statistics"""
    try:
        # Get opportunities count and funding
        opportunities_result = supabase.table("opportunities").select("amount").execute()
        opportunities = opportunities_result.data

        # Get proposals count
        proposals_result = supabase.table("proposals").select("id, status").execute()
        proposals = proposals_result.data

        # Calculate stats
        total_opportunities = len(opportunities)
        total_proposals = len(proposals)
        total_funding = sum(opp.get("amount", 0) for opp in opportunities)

        approved_proposals = len([p for p in proposals if p.get("status") == "approved"])
        submitted_proposals = len([p for p in proposals if p.get("status") in ["submitted", "approved"]])

        return {
            "totalOpportunities": total_opportunities,
            "totalProposals": total_proposals,
            "totalFunding": total_funding,
            "recentSearches": len(jobs_db),
            "avgMatchScore": 85
        }
    except Exception as e:
        return {
            "totalOpportunities": 0,
            "totalProposals": 0,
            "totalFunding": 0,
            "recentSearches": 0,
            "avgMatchScore": 0
        }

@app.get("/api/dashboard/activity")
async def get_dashboard_activity():
    """Get recent activity"""
    activities = []

    # Add recent job activities
    for job in list(jobs_db.values())[-5:]:
        if job.get("status") == "completed":
            activities.append({
                "id": job["job_id"],
                "type": "search",
                "description": f"Completed search: {job.get('result', {}).get('total_found', 0)} opportunities found",
                "timestamp": job.get("created_at", datetime.now().isoformat())
            })

    return {"activities": activities}

@app.get("/api/analytics")
async def get_analytics(range: str = "30d"):
    """Get analytics data"""
    # Mock analytics data
    return {
        "searchMetrics": {
            "totalSearches": len(jobs_db),
            "successfulSearches": len([j for j in jobs_db.values() if j.get("status") == "completed"]),
            "avgOpportunitiesPerSearch": 4.2,
            "avgMatchScore": 85
        },
        "opportunityMetrics": {
            "totalOpportunities": 15,
            "savedOpportunities": 8,
            "totalFundingValue": 1250000,
            "avgFundingAmount": 156250
        },
        "proposalMetrics": {
            "totalProposals": 3,
            "submittedProposals": 2,
            "approvedProposals": 1,
            "successRate": 33
        },
        "timeSeriesData": [
            {"date": (datetime.now() - timedelta(days=6)).strftime("%Y-%m-%d"), "searches": 2, "opportunities": 8, "proposals": 1},
            {"date": (datetime.now() - timedelta(days=5)).strftime("%Y-%m-%d"), "searches": 1, "opportunities": 4, "proposals": 0},
            {"date": (datetime.now() - timedelta(days=4)).strftime("%Y-%m-%d"), "searches": 3, "opportunities": 12, "proposals": 2},
            {"date": (datetime.now() - timedelta(days=3)).strftime("%Y-%m-%d"), "searches": 1, "opportunities": 3, "proposals": 0},
            {"date": (datetime.now() - timedelta(days=2)).strftime("%Y-%m-%d"), "searches": 2, "opportunities": 7, "proposals": 1},
            {"date": (datetime.now() - timedelta(days=1)).strftime("%Y-%m-%d"), "searches": 1, "opportunities": 5, "proposals": 0},
            {"date": datetime.now().strftime("%Y-%m-%d"), "searches": 0, "opportunities": 0, "proposals": 0}
        ],
        "topFunders": [
            {"name": "U.S. Department of Labor", "opportunityCount": 3, "totalFunding": 450000},
            {"name": "Gates Foundation", "opportunityCount": 2, "totalFunding": 300000},
            {"name": "Ford Foundation", "opportunityCount": 2, "totalFunding": 250000},
            {"name": "JPMorgan Chase Foundation", "opportunityCount": 1, "totalFunding": 200000},
            {"name": "Google.org", "opportunityCount": 1, "totalFunding": 75000}
        ]
    }

async def run_llm_enhancement(job_id: str, grant_id: str):
    """Background task for LLM enhancement with progress updates"""
    job = jobs_db[job_id]

    try:
        from llm_enhancement_service import enhance_and_save_grant

        # Update progress
        job["current_task"] = "Generating AI summary..."
        job["progress"] = 25

        # Run LLM enhancement
        enhanced_grant = await enhance_and_save_grant(grant_id, supabase)

        # Update progress
        job["current_task"] = "Extracting tags and reasoning..."
        job["progress"] = 75

        # Mark complete
        job["status"] = "completed"
        job["progress"] = 100
        job["current_task"] = "Grant saved with AI insights!"
        job["result"] = {
            "grant_id": grant_id,
            "opportunity_id": enhanced_grant.get("opportunity_id"),
            "llm_summary": enhanced_grant.get("llm_summary"),
            "tags": enhanced_grant.get("tags", []),
            "detailed_reasoning": enhanced_grant.get("detailed_match_reasoning"),
            "completed_at": datetime.now().isoformat()
        }

    except Exception as e:
        job["status"] = "failed"
        job["error"] = str(e)
        job["current_task"] = f"Error: {str(e)}"
        print(f"[LLM Enhancement Job] Failed: {e}")

async def run_opportunity_search(job_id: str, criteria: SearchCriteria):
    """Execute Claude Code fundraising-cro agent for opportunity discovery"""
    print(f"[BACKGROUND TASK] Starting run_opportunity_search for job {job_id}")
    job = jobs_db[job_id]

    try:
        print(f"[BACKGROUND TASK] Job found, current status: {job['status']}")
        # Update job status
        job["current_task"] = "Initializing fundraising-cro agent..."
        job["progress"] = 10

        # Prepare context for fundraising agent
        per_scholas_context = """
Per Scholas is a leading national nonprofit that advances economic equity through rigorous,
tuition-free technology training for individuals from underrepresented communities.

Mission: To advance economic equity by providing access to technology careers for individuals
from underrepresented communities.

Programs:
- Cybersecurity Training (16-week intensive program)
- Cloud Computing (AWS/Azure certification tracks)
- Software Development (Full-stack development)
- IT Support (CompTIA certification preparation)

Impact:
- 20,000+ graduates to date
- 85% job placement rate
- 150% average salary increase
- 24 markets across the United States
- Focus on underrepresented minorities, women, veterans

Target Demographics:
- Individuals from underrepresented communities
- Women seeking technology careers
- Veterans transitioning to civilian workforce
- Career changers from declining industries
- Low-income individuals seeking economic mobility
"""

        fundraising_prompt = f"""
I need you to find actual, current funding opportunities for Per Scholas.

Organization Context:
{per_scholas_context}

User Search Request: {criteria.prompt}

Please execute your grant discovery protocol:
1. Search GRANTS.gov, NSF, DOL, and other federal databases for current opportunities
2. Find foundation grants from major funders (Gates, Ford, JPMorgan Chase, Google.org, etc.)
3. Look for corporate funding programs focused on workforce development and technology equity
4. Focus specifically on opportunities that align with Per Scholas' mission of technology training for underserved communities

For each opportunity found, provide:
- Title and funder organization
- Funding amount range
- Application deadline
- Match score (0-100) for Per Scholas fit based on mission alignment
- Detailed description and key requirements
- Contact information and application URL if available

Return results in a structured format with an "opportunities" array containing these details.
Priority should be given to opportunities with deadlines in the next 3-6 months and funding amounts over $50,000.
"""

        job["current_task"] = "Executing fundraising-cro agent search..."
        job["progress"] = 30

        # Use the new Claude Code session creation
        try:
            # Get existing opportunities to avoid duplicates
            try:
                existing_result = supabase.table("opportunities").select("title, funder").execute()
                existing_opps = [f"{opp['title']} - {opp['funder']}" for opp in existing_result.data]
                existing_list = "; ".join(existing_opps) if existing_opps else "None"
            except:
                existing_list = "None"

            # Create comprehensive prompt for fundraising-cro agent
            orchestration_prompt = f"""You are a fundraising-cro agent for Per Scholas. Use your Task tool to systematically find and analyze current funding opportunities.

Organization Context:
{per_scholas_context}

User Search Request: {criteria.prompt}

Execute this multi-step process:

1. Search current federal databases (GRANTS.gov, NSF, DOL) for technology workforce development opportunities
2. Research foundation grants from major funders aligned with our mission
3. Identify corporate funding programs for underserved communities
4. Filter for opportunities with deadlines in next 3-6 months and funding >$50k

Existing opportunities to avoid duplicates: {existing_list}

For each NEW opportunity found, return structured data with:
- id: unique identifier
- title: opportunity title
- funder: funding organization
- amount: funding amount (integer)
- deadline: application deadline (YYYY-MM-DD format)
- match_score: 0-100 alignment score with Per Scholas mission
- description: detailed description
- requirements: array of key requirements
- contact: contact information if available
- application_url: application URL if available

Return as JSON array in "opportunities" field."""

            job["current_task"] = "Creating Claude Code fundraising session..."
            job["progress"] = 50

            # Create Claude Code session (with grants service fallback)
            print(f"[Claude Code Session] Starting fundraising opportunity discovery...")

            # Use grants service API if available, otherwise fall back to Claude Code
            use_api = True  # Set to False to use Claude Code instead

            if use_api:
                print(f"[Claude Code Session] Fetching real grants data...")
                search_keywords = criteria.prompt if criteria.prompt and criteria.prompt != "hi" else "technology workforce development"
                # Clean the search keywords - remove newlines and extra whitespace
                search_keywords = search_keywords.strip()
                print(f"[DEBUG] Search keywords: '{search_keywords}'")

                grants_service = GrantsGovService()
                real_grants = grants_service.search_grants(search_keywords, limit=10)
                print(f"[DEBUG] Retrieved {len(real_grants)} real grants")
                orchestration_result = json.dumps({"opportunities": real_grants})
            else:
                session_result = create_claude_code_session(
                    prompt=orchestration_prompt,
                    session_type="fundraising-cro",
                    timeout=900
                )

                if not session_result['success']:
                    raise Exception(f"Claude Code session failed: {session_result['error']}")

                orchestration_result = session_result['output']
            job["current_task"] = "Processing fundraising session results..."
            job["progress"] = 80

            # Parse the orchestrated response
            opportunities = parse_orchestration_response(orchestration_result)

        except Exception as e:
            print(f"Orchestration failed: {e}")
            opportunities = []

        # If no opportunities found, return empty result
        if not opportunities:
            opportunities = []

        # Auto-save disabled for demo - return opportunities directly
        saved_opportunities = opportunities
        # if opportunities:
        #     job["current_task"] = "Saving opportunities to database..."
        #     job["progress"] = 90

        #     for opp in opportunities:
        #         try:
        #             # Save to Supabase
        #             result = supabase.table("opportunities").insert({
        #                 "id": opp.get("id"),
        #                 "title": opp.get("title"),
        #                 "funder": opp.get("funder"),
        #                 "amount": opp.get("amount"),
        #                 "deadline": opp.get("deadline"),
        #                 "match_score": opp.get("match_score", 0),
        #                 "description": opp.get("description"),
        #                 "requirements": opp.get("requirements", []),
        #                 "contact": opp.get("contact"),
        #                 "application_url": opp.get("application_url"),
        #                 "status": "active",
        #                 "created_at": datetime.now().isoformat(),
        #                 "updated_at": datetime.now().isoformat()
        #             }).execute()
        #             saved_opportunities.append(opp)
        #             print(f"Saved opportunity: {opp.get('title')}")
        #         except Exception as e:
        #             print(f"Failed to save opportunity {opp.get('title')}: {e}")
        #             # Continue with other opportunities

        # Complete job with opportunities for user review
        job["status"] = "completed"
        job["progress"] = 100
        job["current_task"] = "Search completed successfully"
        job["result"] = {
            "opportunities": opportunities,
            "saved_opportunities": len(saved_opportunities),
            "total_found": len(opportunities),
            "search_criteria": criteria.model_dump(),
            "completed_at": datetime.now().isoformat()
        }

    except Exception as e:
        job["status"] = "failed"
        job["error"] = str(e)
        job["current_task"] = f"Error: {str(e)}"

async def run_proposal_generation(job_id: str, request: ProposalRequest):
    """Execute Claude Code agent for proposal generation"""
    job = jobs_db[job_id]

    try:
        # Update job status
        job["current_task"] = "Initializing Claude Code proposal agent..."
        job["progress"] = 10

        # Create Claude Code prompt for proposal generation
        claude_prompt = f"""
You are a grant proposal writing expert for Per Scholas, a nonprofit focused on technology workforce development for underserved communities.

Generate a comprehensive grant proposal for the following opportunity:

Opportunity Title: {request.opportunity_title}
Funder: {request.funder}
Funding Amount: ${request.amount:,}
Deadline: {request.deadline}
Description: {request.description}
Requirements: {', '.join(request.requirements)}

Create a professional grant proposal that includes:

1. Executive Summary
2. Organization Background (Per Scholas)
3. Project Description and Goals
4. Target Population and Need Assessment
5. Implementation Plan and Timeline
6. Budget Justification
7. Expected Outcomes and Evaluation
8. Sustainability Plan
9. Conclusion

Ensure the proposal:
- Aligns with Per Scholas' mission of providing technology training to underserved communities
- Addresses the specific requirements and priorities of {request.funder}
- Demonstrates clear impact and measurable outcomes
- Shows understanding of the target population's needs
- Presents a realistic budget and timeline
- Emphasizes diversity, equity, and inclusion

The proposal should be compelling, professional, and specifically tailored to this opportunity.
"""

        job["current_task"] = "Executing Claude Code proposal generation..."
        job["progress"] = 30

        # Use the new Claude Code session creation for proposal generation
        try:
            # Per Scholas context for proposal generation
            per_scholas_context = """
Per Scholas is a leading national nonprofit that advances economic equity through rigorous,
tuition-free technology training for individuals from underrepresented communities.

Mission: To advance economic equity by providing access to technology careers for individuals
from underrepresented communities.

Programs:
- Cybersecurity Training (16-week intensive program)
- Cloud Computing (AWS/Azure certification tracks)
- Software Development (Full-stack development)
- IT Support (CompTIA certification preparation)

Impact:
- 20,000+ graduates to date
- 85% job placement rate
- 150% average salary increase
- 24 markets across the United States
- Focus on underrepresented minorities, women, veterans

Target Demographics:
- Individuals from underrepresented communities
- Women seeking technology careers
- Veterans transitioning to civilian workforce
- Career changers from declining industries
- Low-income individuals seeking economic mobility
"""

            # Comprehensive orchestration prompt for proposal generation
            proposal_orchestration_prompt = f"""You are a comprehensive proposal generation system for Per Scholas. Use your Task tool to orchestrate multiple specialized agents for creating a winning grant proposal.

Organization Context:
{per_scholas_context}

Opportunity Details:
Title: {request.opportunity_title}
Funder: {request.funder}
Amount: ${request.amount:,}
Deadline: {request.deadline}
Description: {request.description}
Requirements: {', '.join(request.requirements)}

Multi-Agent Orchestration Plan:

1. Use fundraising-cro agent for:
   - Grant writing best practices
   - Funder research and alignment
   - Compliance requirements analysis
   - Proposal structure and sections

2. Use financial-cfo agent for:
   - Budget development and justification
   - ROI calculations and projections
   - Cost-effectiveness analysis
   - Financial sustainability planning

3. Use product-cpo agent for:
   - Impact metrics and measurement
   - Program effectiveness data
   - User outcomes and success rates
   - Evaluation methodology

4. Use marketing-cmo agent for:
   - Compelling messaging and positioning
   - Stakeholder engagement strategy
   - Communication and dissemination plan

Generate a complete, professional grant proposal with these sections:
1. Executive Summary
2. Organization Background
3. Project Description and Goals
4. Target Population and Need Assessment
5. Implementation Plan and Timeline
6. Budget Justification
7. Expected Outcomes and Evaluation
8. Sustainability Plan
9. Conclusion

The proposal should be compelling, data-driven, and specifically tailored to {request.funder}'s priorities and requirements."""

            job["current_task"] = "Creating Claude Code proposal session..."
            job["progress"] = 50

            # Create Claude Code session for proposal generation (with dummy content fallback)
            print(f"[Claude Code Session] Starting proposal generation...")

            # Use dummy proposal content if Claude Code not available, otherwise use Claude Code
            use_api = True  # Set to False to use Claude Code instead

            if use_api:
                print(f"[Claude Code Session] Using dummy proposal template...")
                proposal_result = f'''
# Grant Proposal: {request.opportunity_title}

## Executive Summary
Per Scholas requests ${request.amount:,} from {request.funder} to expand our proven technology workforce development program, directly addressing the critical need for skilled tech professionals from underrepresented communities.

## Organization Background
Per Scholas is a leading nonprofit that advances economic equity through rigorous, tuition-free technology training programs. Since 1995, we have graduated over 18,000 students with an average starting salary of $52,000—a 3x increase from their pre-program earnings.

## Project Description and Goals
This initiative will:
- Train 250 additional learners in high-demand technology roles
- Achieve 85% job placement rate within 180 days
- Generate $13M in aggregate annual wage increases
- Partner with 50+ employers for direct hiring pathways

## Target Population and Need Assessment
We serve adults from communities that have been systemically excluded from economic opportunity:
- 65% people of color
- 50% women and gender-expansive individuals
- 70% earning less than $30,000 annually
- Average age: 32 years old

## Implementation Plan and Timeline
**Phase 1 (Months 1-6):** Program expansion and curriculum development
**Phase 2 (Months 7-18):** Student recruitment and training delivery
**Phase 3 (Months 19-24):** Job placement and career support services

## Budget Justification
- Instruction and curriculum: 45% (${int(request.amount * 0.45):,})
- Student support services: 25% (${int(request.amount * 0.25):,})
- Employer engagement: 20% (${int(request.amount * 0.20):,})
- Administrative costs: 10% (${int(request.amount * 0.10):,})

## Expected Outcomes and Evaluation
- 250 program graduates
- 85% job placement rate
- $52,000 average starting salary
- 90% job retention at 12 months
- ROI of 400% through increased tax revenue and reduced social services

## Sustainability Plan
Per Scholas will sustain this program through diversified funding including corporate partnerships, government contracts, and earned revenue from employer-paid training services.

## Conclusion
This partnership with {request.funder} will create lasting economic mobility for underserved communities while addressing critical workforce needs in the technology sector. Together, we can build a more equitable and prosperous future.

---
*Generated on {datetime.now().strftime("%B %d, %Y")} for {request.funder}*
                '''.strip()
            else:
                session_result = create_claude_code_session(
                    prompt=proposal_orchestration_prompt,
                    session_type="fundraising-cro",
                    timeout=900
                )

                if not session_result['success']:
                    raise Exception(f"Claude Code session failed: {session_result['error']}")

                proposal_result = session_result['output']
            job["current_task"] = "Processing proposal session results..."
            job["progress"] = 80

            # Parse the orchestrated proposal
            proposal_content = parse_proposal_orchestration_response(proposal_result)

        except Exception as e:
            print(f"Proposal orchestration failed: {e}")
            proposal_content = ""

        # If no content from agent, raise error
        if not proposal_content:
            raise Exception("Fundraising agent failed to generate proposal content")

        # Save proposal to database
        proposal_id = str(uuid.uuid4())

        try:
            supabase.table("proposals").insert({
                "id": proposal_id,
                "title": f"Proposal for {request.opportunity_title}",
                "opportunity_id": request.opportunity_id,
                "opportunity_title": request.opportunity_title,
                "status": "draft",
                "content": proposal_content,
                "funding_amount": request.amount,
                "deadline": request.deadline,
                "funder": request.funder,
                "created_at": datetime.now().isoformat(),
                "updated_at": datetime.now().isoformat()
            }).execute()
        except Exception as e:
            print(f"Error saving proposal to Supabase: {e}")

        # Complete job
        job["status"] = "completed"
        job["progress"] = 100
        job["current_task"] = "Proposal generation completed successfully"
        job["result"] = {
            "proposal_id": proposal_id,
            "title": f"Proposal for {request.opportunity_title}",
            "content_length": len(proposal_content),
            "completed_at": datetime.now().isoformat()
        }

    except Exception as e:
        job["status"] = "failed"
        job["error"] = str(e)
        job["current_task"] = f"Error: {str(e)}"

if __name__ == "__main__":
    import uvicorn
    port = int(os.environ.get("PORT", 8001))
    uvicorn.run(app, host="0.0.0.0", port=port)<|MERGE_RESOLUTION|>--- conflicted
+++ resolved
@@ -364,7 +364,6 @@
                 "message": "This grant is already in your pipeline"
             }
 
-<<<<<<< HEAD
         # Create background job for LLM enhancement
         job_id = str(uuid.uuid4())
 
@@ -377,23 +376,8 @@
             "error": None,
             "created_at": datetime.now().isoformat(),
             "grant_id": grant_id,
-            "grant_title": grant.get("title")
-=======
-        # Save to saved_opportunities table
-        # Note: saved_at is auto-generated
-        saved_data = {
-            "opportunity_id": grant["opportunity_id"],
-            "title": grant["title"],
-            "funder": grant["funder"],
-            "amount": grant["amount"],
-            "deadline": grant["deadline"],
-            "match_score": grant["match_score"],
-            "description": grant["description"],
-            "requirements": grant.get("requirements", []),
-            "contact": grant.get("contact", ""),
-            "application_url": grant["application_url"],
-            "source": grant.get("source", "grants_gov")  # Include source field
->>>>>>> 84989a26
+            "grant_title": grant.get("title"),
+            "source": grant.get("source", "grants_gov")  # Include source field for LLM enhancement
         }
 
         # Start background task
